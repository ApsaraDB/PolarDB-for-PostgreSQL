# Run the standard regression tests with streaming replication
use strict;
use warnings;
use PostgreSQL::Test::Cluster;
use PostgreSQL::Test::Utils;
use Test::More;
use File::Basename;

# Initialize primary node
my $node_primary = PostgreSQL::Test::Cluster->new('primary');
$node_primary->init(allows_streaming => 1);

# Increase some settings that Cluster->new makes too low by default.
$node_primary->adjust_conf('postgresql.conf', 'max_connections', '25');
$node_primary->append_conf('postgresql.conf',
	'max_prepared_transactions = 10');
# We'll stick with Cluster->new's small default shared_buffers, but since that
# makes synchronized seqscans more probable, it risks changing the results of
# some test queries.  Disable synchronized seqscans to prevent that.
$node_primary->append_conf('postgresql.conf', 'synchronize_seqscans = off');

# WAL consistency checking is resource intensive so require opt-in with the
# PG_TEST_EXTRA environment variable.
if (   $ENV{PG_TEST_EXTRA}
	&& $ENV{PG_TEST_EXTRA} =~ m/\bwal_consistency_checking\b/)
{
	$node_primary->append_conf('postgresql.conf',
		'wal_consistency_checking = all');
}

$node_primary->start;
is( $node_primary->psql(
		'postgres',
		qq[SELECT pg_create_physical_replication_slot('standby_1');]),
	0,
	'physical slot created on primary');
my $backup_name = 'my_backup';

# Take backup
$node_primary->backup($backup_name);

# Create streaming standby linking to primary
my $node_standby_1 = PostgreSQL::Test::Cluster->new('standby_1');
$node_standby_1->init_from_backup($node_primary, $backup_name,
	has_streaming => 1);
$node_standby_1->append_conf('postgresql.conf',
	"primary_slot_name = standby_1");
$node_standby_1->append_conf('postgresql.conf',
	'max_standby_streaming_delay = 600s');
$node_standby_1->start;

my $dlpath = dirname($ENV{REGRESS_SHLIB});
my $outputdir = $PostgreSQL::Test::Utils::tmp_check;

# Run the regression tests against the primary.
my $extra_opts = $ENV{EXTRA_REGRESS_OPTS} || "";
my $rc =
  system($ENV{PG_REGRESS}
	  . " $extra_opts "
	  . "--dlpath=\"$dlpath\" "
	  . "--bindir= "
	  . "--host="
	  . $node_primary->host . " "
	  . "--port="
	  . $node_primary->port . " "
	  . "--schedule=../regress/parallel_schedule "
	  . "--max-concurrent-tests=20 "
	  . "--inputdir=../regress "
	  . "--outputdir=\"$outputdir\"");
if ($rc != 0)
{
	# Dump out the regression diffs file, if there is one
	my $diffs = "$outputdir/regression.diffs";
	if (-e $diffs)
	{
		print "=== dumping $diffs ===\n";
		print slurp_file($diffs);
		print "=== EOF ===\n";
	}
}
is($rc, 0, 'regression tests pass');

# Clobber all sequences with their next value, so that we don't have
# differences between nodes due to caching.
$node_primary->psql('regression',
	"select setval(seqrelid, nextval(seqrelid)) from pg_sequence");

# Wait for standby to catch up
$node_primary->wait_for_catchup($node_standby_1, 'replay',
	$node_primary->lsn('insert'));

# Perform a logical dump of primary and standby, and check that they match
command_ok(
	[
		'pg_dumpall', '-f', $outputdir . '/primary.dump',
<<<<<<< HEAD
		'--no-sync', '-p', $node_primary->port,
=======
		'--restrict-key=test',
		'--no-sync',  '-p', $node_primary->port,
>>>>>>> 0ab43b54
		'--no-unlogged-table-data'    # if unlogged, standby has schema only
	],
	'dump primary server');
command_ok(
	[
		'pg_dumpall', '-f', $outputdir . '/standby.dump',
		'--restrict-key=test',
		'--no-sync', '-p', $node_standby_1->port
	],
	'dump standby server');
command_ok(
	[ 'diff', $outputdir . '/primary.dump', $outputdir . '/standby.dump' ],
	'compare primary and standby dumps');

# Likewise for the catalogs of the regression database, after disabling
# autovacuum to make fields like relpages stop changing.
$node_primary->append_conf('postgresql.conf', 'autovacuum = off');
$node_primary->restart;
$node_primary->wait_for_catchup($node_standby_1, 'replay',
	$node_primary->lsn('insert'));
command_ok(
	[
		'pg_dump',
		('--schema', 'pg_catalog'),
		('-f', $outputdir . '/catalogs_primary.dump'),
		'--no-sync',
		'--restrict-key=test',
		('-p', $node_primary->port),
		'--no-unlogged-table-data',
		'regression'
	],
	'dump catalogs of primary server');
command_ok(
	[
		'pg_dump',
		('--schema', 'pg_catalog'),
		('-f', $outputdir . '/catalogs_standby.dump'),
		'--no-sync',
		'--restrict-key=test',
		('-p', $node_standby_1->port),
		'regression'
	],
	'dump catalogs of standby server');
command_ok(
	[
		'diff',
		$outputdir . '/catalogs_primary.dump',
		$outputdir . '/catalogs_standby.dump'
	],
	'compare primary and standby catalog dumps');

$node_standby_1->stop;
$node_primary->stop;

done_testing();<|MERGE_RESOLUTION|>--- conflicted
+++ resolved
@@ -93,20 +93,17 @@
 command_ok(
 	[
 		'pg_dumpall', '-f', $outputdir . '/primary.dump',
-<<<<<<< HEAD
+		'--restrict-key=test',
 		'--no-sync', '-p', $node_primary->port,
-=======
-		'--restrict-key=test',
-		'--no-sync',  '-p', $node_primary->port,
->>>>>>> 0ab43b54
 		'--no-unlogged-table-data'    # if unlogged, standby has schema only
 	],
 	'dump primary server');
 command_ok(
 	[
-		'pg_dumpall', '-f', $outputdir . '/standby.dump',
-		'--restrict-key=test',
-		'--no-sync', '-p', $node_standby_1->port
+		'pg_dumpall', '-f',
+		$outputdir . '/standby.dump', '--restrict-key=test',
+		'--no-sync', '-p',
+		$node_standby_1->port
 	],
 	'dump standby server');
 command_ok(
