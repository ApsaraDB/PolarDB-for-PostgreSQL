--- conflicted
+++ resolved
@@ -49,13 +49,8 @@
 	'jsonb_plpython', 'ltree_plpython',
 	'sepgsql', 'brin',
 	'test_extensions', 'test_misc',
-<<<<<<< HEAD
 	'test_pg_dump', 'snapshot_too_old',
-	'unsafe_tests');
-=======
-	'test_pg_dump',    'snapshot_too_old',
-	'unsafe_tests',    'test_escape');
->>>>>>> 50d3d22b
+	'unsafe_tests', 'test_escape');
 
 # Set of variables for frontend modules
 my $frontend_defines = { 'initdb' => 'FRONTEND' };
