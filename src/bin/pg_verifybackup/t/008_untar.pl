# Copyright (c) 2021-2022, PostgreSQL Global Development Group

# This test case aims to verify that server-side backups and server-side
# backup compression work properly, and it also aims to verify that
# pg_verifybackup can verify a base backup that didn't start out in plain
# format.

use strict;
use warnings;
use File::Path qw(rmtree);
use PostgreSQL::Test::Cluster;
use PostgreSQL::Test::Utils;
use Test::More;

my $primary = PostgreSQL::Test::Cluster->new('primary');
$primary->init(allows_streaming => 1);
$primary->start;

<<<<<<< HEAD
my $backup_path = $primary->backup_dir . '/server-backup';
=======
# Create file with some random data and an arbitrary size, useful to check
# the solidity of the compression and decompression logic.  The size of the
# file is chosen to be around 640kB.  This has proven to be large enough to
# detect some issues related to LZ4, and low enough to not impact the runtime
# of the test significantly.
my $junk_data = $primary->safe_psql(
	'postgres', qq(
		SELECT string_agg(encode(sha256(i::text::bytea), 'hex'), '')
		FROM generate_series(1, 10240) s(i);));
my $data_dir = $primary->data_dir;
my $junk_file = "$data_dir/junk";
open my $jf, '>', $junk_file
  or die "Could not create junk file: $!";
print $jf $junk_data;
close $jf;

my $backup_path  = $primary->backup_dir . '/server-backup';
>>>>>>> 0ab43b54
my $extract_path = $primary->backup_dir . '/extracted-backup';

my @test_configuration = (
	{
		'compression_method' => 'none',
		'backup_flags' => [],
		'backup_archive' => 'base.tar',
		'enabled' => 1
	},
	{
		'compression_method' => 'gzip',
		'backup_flags' => [ '--compress', 'server-gzip' ],
		'backup_archive' => 'base.tar.gz',
		'decompress_program' => $ENV{'GZIP_PROGRAM'},
		'decompress_flags' => ['-d'],
		'enabled' => check_pg_config("#define HAVE_LIBZ 1")
	},
	{
		'compression_method' => 'lz4',
		'backup_flags' => [ '--compress', 'server-lz4' ],
		'backup_archive' => 'base.tar.lz4',
		'decompress_program' => $ENV{'LZ4'},
		'decompress_flags' => [ '-d', '-m' ],
		'enabled' => check_pg_config("#define USE_LZ4 1")
	},
	{
		'compression_method' => 'lz4',
		'backup_flags'       => [ '--compress', 'server-lz4:5' ],
		'backup_archive'     => 'base.tar.lz4',
		'decompress_program' => $ENV{'LZ4'},
		'decompress_flags'   => [ '-d', '-m' ],
		'enabled'            => check_pg_config("#define USE_LZ4 1")
	},
	{
		'compression_method' => 'zstd',
		'backup_flags' => [ '--compress', 'server-zstd' ],
		'backup_archive' => 'base.tar.zst',
		'decompress_program' => $ENV{'ZSTD'},
		'decompress_flags' => ['-d'],
		'enabled' => check_pg_config("#define USE_ZSTD 1")
	});

for my $tc (@test_configuration)
{
	my $method = $tc->{'compression_method'};

  SKIP:
	{
		skip "$method compression not supported by this build", 3
		  if !$tc->{'enabled'};
		skip "no decompressor available for $method", 3
		  if exists $tc->{'decompress_program'}
		  && (!defined $tc->{'decompress_program'}
			|| $tc->{'decompress_program'} eq '');

		# Take a server-side backup.
		my @backup = (
			'pg_basebackup', '--no-sync',
			'-cfast', '--target',
			"server:$backup_path", '-Xfetch');
		push @backup, @{ $tc->{'backup_flags'} };
		$primary->command_ok(\@backup,
			"server side backup, compression $method");


		# Verify that the we got the files we expected.
		my $backup_files = join(',',
			sort grep { $_ ne '.' && $_ ne '..' } slurp_dir($backup_path));
		my $expected_backup_files =
		  join(',', sort ('backup_manifest', $tc->{'backup_archive'}));
		is($backup_files, $expected_backup_files,
			"found expected backup files, compression $method");

		# Decompress.
		if (exists $tc->{'decompress_program'})
		{
			my @decompress = ($tc->{'decompress_program'});
			push @decompress, @{ $tc->{'decompress_flags'} }
			  if $tc->{'decompress_flags'};
			push @decompress, $backup_path . '/' . $tc->{'backup_archive'};
			system_or_bail(@decompress);
		}

	  SKIP:
		{
			my $tar = $ENV{TAR};
			# don't check for a working tar here, to accommodate various odd
			# cases such as AIX. If tar doesn't work the init_from_backup below
			# will fail.
			skip "no tar program available", 1
			  if (!defined $tar || $tar eq '');

			# Untar.
			mkdir($extract_path);
			system_or_bail($tar, 'xf', $backup_path . '/base.tar',
				'-C', $extract_path);

			# Verify.
			$primary->command_ok(
				[
					'pg_verifybackup', '-n',
					'-m', "$backup_path/backup_manifest",
					'-e', $extract_path
				],
				"verify backup, compression $method");
		}

		# Cleanup.
		unlink($backup_path . '/backup_manifest');
		unlink($backup_path . '/base.tar');
		unlink($backup_path . '/' . $tc->{'backup_archive'});
		rmtree($extract_path);
	}
}

done_testing();<|MERGE_RESOLUTION|>--- conflicted
+++ resolved
@@ -16,9 +16,6 @@
 $primary->init(allows_streaming => 1);
 $primary->start;
 
-<<<<<<< HEAD
-my $backup_path = $primary->backup_dir . '/server-backup';
-=======
 # Create file with some random data and an arbitrary size, useful to check
 # the solidity of the compression and decompression logic.  The size of the
 # file is chosen to be around 640kB.  This has proven to be large enough to
@@ -35,8 +32,7 @@
 print $jf $junk_data;
 close $jf;
 
-my $backup_path  = $primary->backup_dir . '/server-backup';
->>>>>>> 0ab43b54
+my $backup_path = $primary->backup_dir . '/server-backup';
 my $extract_path = $primary->backup_dir . '/extracted-backup';
 
 my @test_configuration = (
@@ -64,11 +60,11 @@
 	},
 	{
 		'compression_method' => 'lz4',
-		'backup_flags'       => [ '--compress', 'server-lz4:5' ],
-		'backup_archive'     => 'base.tar.lz4',
+		'backup_flags' => [ '--compress', 'server-lz4:5' ],
+		'backup_archive' => 'base.tar.lz4',
 		'decompress_program' => $ENV{'LZ4'},
-		'decompress_flags'   => [ '-d', '-m' ],
-		'enabled'            => check_pg_config("#define USE_LZ4 1")
+		'decompress_flags' => [ '-d', '-m' ],
+		'enabled' => check_pg_config("#define USE_LZ4 1")
 	},
 	{
 		'compression_method' => 'zstd',
