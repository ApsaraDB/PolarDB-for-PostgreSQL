/* -------------------------------------------------------------------------
 *
 * decode.c
 *		This module decodes WAL records read using xlogreader.h's APIs for the
 *		purpose of logical decoding by passing information to the
 *		reorderbuffer module (containing the actual changes) and to the
 *		snapbuild module to build a fitting catalog snapshot (to be able to
 *		properly decode the changes in the reorderbuffer).
 *
 * NOTE:
 *		This basically tries to handle all low level xlog stuff for
 *		reorderbuffer.c and snapbuild.c. There's some minor leakage where a
 *		specific record's struct is used to pass data along, but those just
 *		happen to contain the right amount of data in a convenient
 *		format. There isn't and shouldn't be much intelligence about the
 *		contents of records in here except turning them into a more usable
 *		format.
 *
 * Portions Copyright (c) 1996-2018, PostgreSQL Global Development Group
 * Portions Copyright (c) 1994, Regents of the University of California
 *
 * IDENTIFICATION
 *	  src/backend/replication/logical/decode.c
 *
 * -------------------------------------------------------------------------
 */
#include "postgres.h"

#include "access/heapam.h"
#include "access/heapam_xlog.h"
#include "access/transam.h"
#include "access/xact.h"
#include "access/xlog_internal.h"
#include "access/xlogutils.h"
#include "access/xlogreader.h"
#include "access/xlogrecord.h"

#include "catalog/pg_control.h"

#include "replication/decode.h"
#include "replication/logical.h"
#include "replication/message.h"
#include "replication/reorderbuffer.h"
#include "replication/origin.h"
#include "replication/snapbuild.h"

#include "storage/standby.h"

typedef struct XLogRecordBuffer
{
	XLogRecPtr	origptr;
	XLogRecPtr	endptr;
	XLogReaderState *record;
} XLogRecordBuffer;

/* RMGR Handlers */
static void DecodeXLogOp(LogicalDecodingContext *ctx, XLogRecordBuffer *buf);
static void DecodeHeapOp(LogicalDecodingContext *ctx, XLogRecordBuffer *buf);
static void DecodeHeap2Op(LogicalDecodingContext *ctx, XLogRecordBuffer *buf);
static void DecodeXactOp(LogicalDecodingContext *ctx, XLogRecordBuffer *buf);
static void DecodeStandbyOp(LogicalDecodingContext *ctx, XLogRecordBuffer *buf);
static void DecodeLogicalMsgOp(LogicalDecodingContext *ctx, XLogRecordBuffer *buf);

/* individual record(group)'s handlers */
static void DecodeInsert(LogicalDecodingContext *ctx, XLogRecordBuffer *buf);
static void DecodeUpdate(LogicalDecodingContext *ctx, XLogRecordBuffer *buf);
static void DecodeDelete(LogicalDecodingContext *ctx, XLogRecordBuffer *buf);
static void DecodeTruncate(LogicalDecodingContext *ctx, XLogRecordBuffer *buf);
static void DecodeMultiInsert(LogicalDecodingContext *ctx, XLogRecordBuffer *buf);
static void DecodeSpecConfirm(LogicalDecodingContext *ctx, XLogRecordBuffer *buf);

static void DecodeCommit(LogicalDecodingContext *ctx, XLogRecordBuffer *buf,
			 xl_xact_parsed_commit *parsed, TransactionId xid);
static void DecodeAbort(LogicalDecodingContext *ctx, XLogRecordBuffer *buf,
			xl_xact_parsed_abort *parsed, TransactionId xid);

/* common function to decode tuples */
static void DecodeXLogTuple(char *data, Size len, ReorderBufferTupleBuf *tup);

/*
 * Take every XLogReadRecord()ed record and perform the actions required to
 * decode it using the output plugin already setup in the logical decoding
 * context.
 *
 * NB: Note that every record's xid needs to be processed by reorderbuffer
 * (xids contained in the content of records are not relevant for this rule).
 * That means that for records which'd otherwise not go through the
 * reorderbuffer ReorderBufferProcessXid() has to be called. We don't want to
 * call ReorderBufferProcessXid for each record type by default, because
 * e.g. empty xacts can be handled more efficiently if there's no previous
 * state for them.
 *
 * We also support the ability to fast forward thru records, skipping some
 * record types completely - see individual record types for details.
 */
void
LogicalDecodingProcessRecord(LogicalDecodingContext *ctx, XLogReaderState *record)
{
	XLogRecordBuffer buf;

	buf.origptr = ctx->reader->ReadRecPtr;
	buf.endptr = ctx->reader->EndRecPtr;
	buf.record = record;

	/* cast so we get a warning when new rmgrs are added */
	switch ((RmgrIds) XLogRecGetRmid(record))
	{
			/*
			 * Rmgrs we care about for logical decoding. Add new rmgrs in
			 * rmgrlist.h's order.
			 */
		case RM_XLOG_ID:
			DecodeXLogOp(ctx, &buf);
			break;

		case RM_XACT_ID:
			DecodeXactOp(ctx, &buf);
			break;

		case RM_STANDBY_ID:
			DecodeStandbyOp(ctx, &buf);
			break;

		case RM_HEAP2_ID:
			DecodeHeap2Op(ctx, &buf);
			break;

		case RM_HEAP_ID:
			DecodeHeapOp(ctx, &buf);
			break;

		case RM_LOGICALMSG_ID:
			DecodeLogicalMsgOp(ctx, &buf);
			break;

			/*
			 * Rmgrs irrelevant for logical decoding; they describe stuff not
			 * represented in logical decoding. Add new rmgrs in rmgrlist.h's
			 * order.
			 */
		case RM_SMGR_ID:
		case RM_CLOG_ID:
		case RM_DBASE_ID:
		case RM_TBLSPC_ID:
		case RM_MULTIXACT_ID:
		case RM_RELMAP_ID:
		case RM_BTREE_ID:
		case RM_HASH_ID:
		case RM_GIN_ID:
		case RM_GIST_ID:
		case RM_SEQ_ID:
		case RM_SPGIST_ID:
		case RM_BRIN_ID:
		case RM_COMMIT_TS_ID:
		case RM_REPLORIGIN_ID:
		case RM_GENERIC_ID:
			/* just deal with xid, and done */
			ReorderBufferProcessXid(ctx->reorder, XLogRecGetXid(record),
									buf.origptr);
			break;
		case RM_NEXT_ID:
			elog(ERROR, "unexpected RM_NEXT_ID rmgr_id: %u", (RmgrIds) XLogRecGetRmid(buf.record));
	}
}

/*
 * Handle rmgr XLOG_ID records for DecodeRecordIntoReorderBuffer().
 */
static void
DecodeXLogOp(LogicalDecodingContext *ctx, XLogRecordBuffer *buf)
{
	SnapBuild  *builder = ctx->snapshot_builder;
	uint8		info = XLogRecGetInfo(buf->record) & ~XLR_INFO_MASK;

	ReorderBufferProcessXid(ctx->reorder, XLogRecGetXid(buf->record),
							buf->origptr);

	switch (info)
	{
			/* this is also used in END_OF_RECOVERY checkpoints */
		case XLOG_CHECKPOINT_SHUTDOWN:
		case XLOG_END_OF_RECOVERY:
			SnapBuildSerializationPoint(builder, buf->origptr);

			break;
		case XLOG_CHECKPOINT_ONLINE:

			/*
			 * a RUNNING_XACTS record will have been logged near to this, we
			 * can restart from there.
			 */
			break;
		case XLOG_NOOP:
		case XLOG_NEXTOID:
		case XLOG_SWITCH:
		case XLOG_BACKUP_END:
		case XLOG_PARAMETER_CHANGE:
		case XLOG_RESTORE_POINT:
		case XLOG_FPW_CHANGE:
		case XLOG_FPI_FOR_HINT:
		case XLOG_FPI:
<<<<<<< HEAD
		/* POLAR: for fullpage snapshot */
		case XLOG_FPSI:
		/* POLAR end */
=======
		case XLOG_FPI_MULTI:
>>>>>>> 25180875
			break;
		default:
			elog(ERROR, "unexpected RM_XLOG_ID record type: %u", info);
	}
}

/*
 * Handle rmgr XACT_ID records for DecodeRecordIntoReorderBuffer().
 */
static void
DecodeXactOp(LogicalDecodingContext *ctx, XLogRecordBuffer *buf)
{
	SnapBuild  *builder = ctx->snapshot_builder;
	ReorderBuffer *reorder = ctx->reorder;
	XLogReaderState *r = buf->record;
	uint8		info = XLogRecGetInfo(r) & XLOG_XACT_OPMASK;

	/*
	 * If the snapshot isn't yet fully built, we cannot decode anything, so
	 * bail out.
	 *
	 * However, it's critical to process XLOG_XACT_ASSIGNMENT records even
	 * when the snapshot is being built: it is possible to get later records
	 * that require subxids to be properly assigned.
	 */
	if (SnapBuildCurrentState(builder) < SNAPBUILD_FULL_SNAPSHOT &&
		info != XLOG_XACT_ASSIGNMENT)
		return;

	switch (info)
	{
		case XLOG_XACT_COMMIT:
		case XLOG_XACT_COMMIT_PREPARED:
			{
				xl_xact_commit *xlrec;
				xl_xact_parsed_commit parsed;
				TransactionId xid;

				xlrec = (xl_xact_commit *) XLogRecGetData(r);
				ParseCommitRecord(XLogRecGetInfo(buf->record), xlrec, &parsed);

				if (!TransactionIdIsValid(parsed.twophase_xid))
					xid = XLogRecGetXid(r);
				else
					xid = parsed.twophase_xid;

				DecodeCommit(ctx, buf, &parsed, xid);
				break;
			}
		case XLOG_XACT_ABORT:
		case XLOG_XACT_ABORT_PREPARED:
			{
				xl_xact_abort *xlrec;
				xl_xact_parsed_abort parsed;
				TransactionId xid;

				xlrec = (xl_xact_abort *) XLogRecGetData(r);
				ParseAbortRecord(XLogRecGetInfo(buf->record), xlrec, &parsed);

				if (!TransactionIdIsValid(parsed.twophase_xid))
					xid = XLogRecGetXid(r);
				else
					xid = parsed.twophase_xid;

				DecodeAbort(ctx, buf, &parsed, xid);
				break;
			}
		case XLOG_XACT_ASSIGNMENT:
			{
				xl_xact_assignment *xlrec;
				int			i;
				TransactionId *sub_xid;

				xlrec = (xl_xact_assignment *) XLogRecGetData(r);

				sub_xid = &xlrec->xsub[0];

				for (i = 0; i < xlrec->nsubxacts; i++)
				{
					ReorderBufferAssignChild(reorder, xlrec->xtop,
											 *(sub_xid++), buf->origptr);
				}
				break;
			}
		case XLOG_XACT_PREPARE:

			/*
			 * Currently decoding ignores PREPARE TRANSACTION and will just
			 * decode the transaction when the COMMIT PREPARED is sent or
			 * throw away the transaction's contents when a ROLLBACK PREPARED
			 * is received. In the future we could add code to expose prepared
			 * transactions in the changestream allowing for a kind of
			 * distributed 2PC.
			 */
			ReorderBufferProcessXid(reorder, XLogRecGetXid(r), buf->origptr);
			break;
		default:
			elog(ERROR, "unexpected RM_XACT_ID record type: %u", info);
	}
}

/*
 * Handle rmgr STANDBY_ID records for DecodeRecordIntoReorderBuffer().
 */
static void
DecodeStandbyOp(LogicalDecodingContext *ctx, XLogRecordBuffer *buf)
{
	SnapBuild  *builder = ctx->snapshot_builder;
	XLogReaderState *r = buf->record;
	uint8		info = XLogRecGetInfo(r) & ~XLR_INFO_MASK;

	ReorderBufferProcessXid(ctx->reorder, XLogRecGetXid(r), buf->origptr);

	switch (info)
	{
		case XLOG_RUNNING_XACTS:
			{
				xl_running_xacts *running = (xl_running_xacts *) XLogRecGetData(r);

				SnapBuildProcessRunningXacts(builder, buf->origptr, running);

				/*
				 * Abort all transactions that we keep track of, that are
				 * older than the record's oldestRunningXid. This is the most
				 * convenient spot for doing so since, in contrast to shutdown
				 * or end-of-recovery checkpoints, we have information about
				 * all running transactions which includes prepared ones,
				 * while shutdown checkpoints just know that no non-prepared
				 * transactions are in progress.
				 */
				ReorderBufferAbortOld(ctx->reorder, running->oldestRunningXid);
			}
			break;
		case XLOG_STANDBY_LOCK:
			break;
		case XLOG_INVALIDATIONS:
			{
				xl_invalidations *invalidations =
				(xl_invalidations *) XLogRecGetData(r);

				if (!ctx->fast_forward)
					ReorderBufferImmediateInvalidation(ctx->reorder,
													   invalidations->nmsgs,
													   invalidations->msgs);
			}
			break;
		default:
			elog(ERROR, "unexpected RM_STANDBY_ID record type: %u", info);
	}
}

/*
 * Handle rmgr HEAP2_ID records for DecodeRecordIntoReorderBuffer().
 */
static void
DecodeHeap2Op(LogicalDecodingContext *ctx, XLogRecordBuffer *buf)
{
	uint8		info = XLogRecGetInfo(buf->record) & XLOG_HEAP_OPMASK;
	TransactionId xid = XLogRecGetXid(buf->record);
	SnapBuild  *builder = ctx->snapshot_builder;

	ReorderBufferProcessXid(ctx->reorder, xid, buf->origptr);

	/*
	 * If we don't have snapshot or we are just fast-forwarding, there is no
	 * point in decoding changes.
	 */
	if (SnapBuildCurrentState(builder) < SNAPBUILD_FULL_SNAPSHOT ||
		ctx->fast_forward)
		return;

	switch (info)
	{
		case XLOG_HEAP2_MULTI_INSERT:
			if (!ctx->fast_forward &&
				SnapBuildProcessChange(builder, xid, buf->origptr))
				DecodeMultiInsert(ctx, buf);
			break;
		case XLOG_HEAP2_NEW_CID:
			{
				xl_heap_new_cid *xlrec;

				xlrec = (xl_heap_new_cid *) XLogRecGetData(buf->record);
				SnapBuildProcessNewCid(builder, xid, buf->origptr, xlrec);

				break;
			}
		case XLOG_HEAP2_REWRITE:

			/*
			 * Although these records only exist to serve the needs of logical
			 * decoding, all the work happens as part of crash or archive
			 * recovery, so we don't need to do anything here.
			 */
			break;

			/*
			 * Everything else here is just low level physical stuff we're not
			 * interested in.
			 */
		case XLOG_HEAP2_FREEZE_PAGE:
		case XLOG_HEAP2_CLEAN:
		case XLOG_HEAP2_CLEANUP_INFO:
		case XLOG_HEAP2_VISIBLE:
		case XLOG_HEAP2_LOCK_UPDATED:
			break;
		default:
			elog(ERROR, "unexpected RM_HEAP2_ID record type: %u", info);
	}
}

/*
 * Handle rmgr HEAP_ID records for DecodeRecordIntoReorderBuffer().
 */
static void
DecodeHeapOp(LogicalDecodingContext *ctx, XLogRecordBuffer *buf)
{
	uint8		info = XLogRecGetInfo(buf->record) & XLOG_HEAP_OPMASK;
	TransactionId xid = XLogRecGetXid(buf->record);
	SnapBuild  *builder = ctx->snapshot_builder;

	ReorderBufferProcessXid(ctx->reorder, xid, buf->origptr);

	/*
	 * If we don't have snapshot or we are just fast-forwarding, there is no
	 * point in decoding data changes.
	 */
	if (SnapBuildCurrentState(builder) < SNAPBUILD_FULL_SNAPSHOT ||
		ctx->fast_forward)
		return;

	switch (info)
	{
		case XLOG_HEAP_INSERT:
			if (SnapBuildProcessChange(builder, xid, buf->origptr))
				DecodeInsert(ctx, buf);
			break;

			/*
			 * Treat HOT update as normal updates. There is no useful
			 * information in the fact that we could make it a HOT update
			 * locally and the WAL layout is compatible.
			 */
		case XLOG_HEAP_HOT_UPDATE:
		case XLOG_HEAP_UPDATE:
			if (SnapBuildProcessChange(builder, xid, buf->origptr))
				DecodeUpdate(ctx, buf);
			break;

		case XLOG_HEAP_DELETE:
			if (SnapBuildProcessChange(builder, xid, buf->origptr))
				DecodeDelete(ctx, buf);
			break;

		case XLOG_HEAP_TRUNCATE:
			if (SnapBuildProcessChange(builder, xid, buf->origptr))
				DecodeTruncate(ctx, buf);
			break;

		case XLOG_HEAP_INPLACE:

			/*
			 * Inplace updates are only ever performed on catalog tuples and
			 * can, per definition, not change tuple visibility.  Since we
			 * don't decode catalog tuples, we're not interested in the
			 * record's contents.
			 *
			 * In-place updates can be used either by XID-bearing transactions
			 * (e.g.  in CREATE INDEX CONCURRENTLY) or by XID-less
			 * transactions (e.g.  VACUUM).  In the former case, the commit
			 * record will include cache invalidations, so we mark the
			 * transaction as catalog modifying here. Currently that's
			 * redundant because the commit will do that as well, but once we
			 * support decoding in-progress relations, this will be important.
			 */
			if (!TransactionIdIsValid(xid))
				break;

			SnapBuildProcessChange(builder, xid, buf->origptr);
			ReorderBufferXidSetCatalogChanges(ctx->reorder, xid, buf->origptr);
			break;

		case XLOG_HEAP_CONFIRM:
			if (SnapBuildProcessChange(builder, xid, buf->origptr))
				DecodeSpecConfirm(ctx, buf);
			break;

		case XLOG_HEAP_LOCK:
			/* we don't care about row level locks for now */
			break;

		default:
			elog(ERROR, "unexpected RM_HEAP_ID record type: %u", info);
			break;
	}
}

static inline bool
FilterByOrigin(LogicalDecodingContext *ctx, RepOriginId origin_id)
{
	if (ctx->callbacks.filter_by_origin_cb == NULL)
		return false;

	return filter_by_origin_cb_wrapper(ctx, origin_id);
}

/*
 * Handle rmgr LOGICALMSG_ID records for DecodeRecordIntoReorderBuffer().
 */
static void
DecodeLogicalMsgOp(LogicalDecodingContext *ctx, XLogRecordBuffer *buf)
{
	SnapBuild  *builder = ctx->snapshot_builder;
	XLogReaderState *r = buf->record;
	TransactionId xid = XLogRecGetXid(r);
	uint8		info = XLogRecGetInfo(r) & ~XLR_INFO_MASK;
	RepOriginId origin_id = XLogRecGetOrigin(r);
	Snapshot	snapshot;
	xl_logical_message *message;

	if (info != XLOG_LOGICAL_MESSAGE)
		elog(ERROR, "unexpected RM_LOGICALMSG_ID record type: %u", info);

	ReorderBufferProcessXid(ctx->reorder, XLogRecGetXid(r), buf->origptr);

	/*
	 * If we don't have snapshot or we are just fast-forwarding, there is no
	 * point in decoding messages.
	 */
	if (SnapBuildCurrentState(builder) < SNAPBUILD_FULL_SNAPSHOT ||
		ctx->fast_forward)
		return;

	message = (xl_logical_message *) XLogRecGetData(r);

	if (message->dbId != ctx->slot->data.database ||
		FilterByOrigin(ctx, origin_id))
		return;

	if (message->transactional &&
		!SnapBuildProcessChange(builder, xid, buf->origptr))
		return;
	else if (!message->transactional &&
			 (SnapBuildCurrentState(builder) != SNAPBUILD_CONSISTENT ||
			  SnapBuildXactNeedsSkip(builder, buf->origptr)))
		return;

	snapshot = SnapBuildGetOrBuildSnapshot(builder, xid);
	ReorderBufferQueueMessage(ctx->reorder, xid, snapshot, buf->endptr,
							  message->transactional,
							  message->message, /* first part of message is
												 * prefix */
							  message->message_size,
							  message->message + message->prefix_size);
}

/*
 * Consolidated commit record handling between the different form of commit
 * records.
 */
static void
DecodeCommit(LogicalDecodingContext *ctx, XLogRecordBuffer *buf,
			 xl_xact_parsed_commit *parsed, TransactionId xid)
{
	XLogRecPtr	origin_lsn = InvalidXLogRecPtr;
	TimestampTz commit_time = parsed->xact_time;
	RepOriginId origin_id = XLogRecGetOrigin(buf->record);
	int			i;

	if (parsed->xinfo & XACT_XINFO_HAS_ORIGIN)
	{
		origin_lsn = parsed->origin_lsn;
		commit_time = parsed->origin_timestamp;
	}

	/*
	 * Process invalidation messages, even if we're not interested in the
	 * transaction's contents, since the various caches need to always be
	 * consistent.
	 */
	if (parsed->nmsgs > 0)
	{
		if (!ctx->fast_forward)
			ReorderBufferAddInvalidations(ctx->reorder, xid, buf->origptr,
										  parsed->nmsgs, parsed->msgs);
		ReorderBufferXidSetCatalogChanges(ctx->reorder, xid, buf->origptr);
	}

	SnapBuildCommitTxn(ctx->snapshot_builder, buf->origptr, xid,
					   parsed->nsubxacts, parsed->subxacts);

	/* ----
	 * Check whether we are interested in this specific transaction, and tell
	 * the reorderbuffer to forget the content of the (sub-)transactions
	 * if not.
	 *
	 * There can be several reasons we might not be interested in this
	 * transaction:
	 * 1) We might not be interested in decoding transactions up to this
	 *	  LSN. This can happen because we previously decoded it and now just
	 *	  are restarting or if we haven't assembled a consistent snapshot yet.
	 * 2) The transaction happened in another database.
	 * 3) The output plugin is not interested in the origin.
	 * 4) We are doing fast-forwarding
	 *
	 * We can't just use ReorderBufferAbort() here, because we need to execute
	 * the transaction's invalidations.  This currently won't be needed if
	 * we're just skipping over the transaction because currently we only do
	 * so during startup, to get to the first transaction the client needs. As
	 * we have reset the catalog caches before starting to read WAL, and we
	 * haven't yet touched any catalogs, there can't be anything to invalidate.
	 * But if we're "forgetting" this commit because it's it happened in
	 * another database, the invalidations might be important, because they
	 * could be for shared catalogs and we might have loaded data into the
	 * relevant syscaches.
	 * ---
	 */
	if (SnapBuildXactNeedsSkip(ctx->snapshot_builder, buf->origptr) ||
		(parsed->dbId != InvalidOid && parsed->dbId != ctx->slot->data.database) ||
		ctx->fast_forward || FilterByOrigin(ctx, origin_id))
	{
		for (i = 0; i < parsed->nsubxacts; i++)
		{
			ReorderBufferForget(ctx->reorder, parsed->subxacts[i], buf->origptr);
		}
		ReorderBufferForget(ctx->reorder, xid, buf->origptr);

		return;
	}

	/* tell the reorderbuffer about the surviving subtransactions */
	for (i = 0; i < parsed->nsubxacts; i++)
	{
		ReorderBufferCommitChild(ctx->reorder, xid, parsed->subxacts[i],
								 buf->origptr, buf->endptr);
	}

	/* replay actions of all transaction + subtransactions in order */
	ReorderBufferCommit(ctx->reorder, xid, buf->origptr, buf->endptr,
						commit_time, origin_id, origin_lsn);
}

/*
 * Get the data from the various forms of abort records and pass it on to
 * snapbuild.c and reorderbuffer.c
 */
static void
DecodeAbort(LogicalDecodingContext *ctx, XLogRecordBuffer *buf,
			xl_xact_parsed_abort *parsed, TransactionId xid)
{
	int			i;

	for (i = 0; i < parsed->nsubxacts; i++)
	{
		ReorderBufferAbort(ctx->reorder, parsed->subxacts[i],
						   buf->record->EndRecPtr);
	}

	ReorderBufferAbort(ctx->reorder, xid, buf->record->EndRecPtr);
}

/*
 * Parse XLOG_HEAP_INSERT (not MULTI_INSERT!) records into tuplebufs.
 *
 * Deletes can contain the new tuple.
 */
static void
DecodeInsert(LogicalDecodingContext *ctx, XLogRecordBuffer *buf)
{
	Size		datalen;
	char	   *tupledata;
	Size		tuplelen;
	XLogReaderState *r = buf->record;
	xl_heap_insert *xlrec;
	ReorderBufferChange *change;
	RelFileNode target_node;

	xlrec = (xl_heap_insert *) XLogRecGetData(r);

	/*
	 * Ignore insert records without new tuples (this does happen when
	 * raw_heap_insert marks the TOAST record as HEAP_INSERT_NO_LOGICAL).
	 */
	if (!(xlrec->flags & XLH_INSERT_CONTAINS_NEW_TUPLE))
		return;

	/* only interested in our database */
	XLogRecGetBlockTag(r, 0, &target_node, NULL, NULL);
	if (target_node.dbNode != ctx->slot->data.database)
		return;

	/* output plugin doesn't look for this origin, no need to queue */
	if (FilterByOrigin(ctx, XLogRecGetOrigin(r)))
		return;

	change = ReorderBufferGetChange(ctx->reorder);
	if (!(xlrec->flags & XLH_INSERT_IS_SPECULATIVE))
		change->action = REORDER_BUFFER_CHANGE_INSERT;
	else
		change->action = REORDER_BUFFER_CHANGE_INTERNAL_SPEC_INSERT;
	change->origin_id = XLogRecGetOrigin(r);

	memcpy(&change->data.tp.relnode, &target_node, sizeof(RelFileNode));

	tupledata = XLogRecGetBlockData(r, 0, &datalen);
	tuplelen = datalen - SizeOfHeapHeader;

	change->data.tp.newtuple =
		ReorderBufferGetTupleBuf(ctx->reorder, tuplelen);

	DecodeXLogTuple(tupledata, datalen, change->data.tp.newtuple);

	change->data.tp.clear_toast_afterwards = true;

	ReorderBufferQueueChange(ctx->reorder, XLogRecGetXid(r), buf->origptr, change);
}

/*
 * Parse XLOG_HEAP_UPDATE and XLOG_HEAP_HOT_UPDATE, which have the same layout
 * in the record, from wal into proper tuplebufs.
 *
 * Updates can possibly contain a new tuple and the old primary key.
 */
static void
DecodeUpdate(LogicalDecodingContext *ctx, XLogRecordBuffer *buf)
{
	XLogReaderState *r = buf->record;
	xl_heap_update *xlrec;
	ReorderBufferChange *change;
	char	   *data;
	RelFileNode target_node;

	xlrec = (xl_heap_update *) XLogRecGetData(r);

	/* only interested in our database */
	XLogRecGetBlockTag(r, 0, &target_node, NULL, NULL);
	if (target_node.dbNode != ctx->slot->data.database)
		return;

	/* output plugin doesn't look for this origin, no need to queue */
	if (FilterByOrigin(ctx, XLogRecGetOrigin(r)))
		return;

	change = ReorderBufferGetChange(ctx->reorder);
	change->action = REORDER_BUFFER_CHANGE_UPDATE;
	change->origin_id = XLogRecGetOrigin(r);
	memcpy(&change->data.tp.relnode, &target_node, sizeof(RelFileNode));

	if (xlrec->flags & XLH_UPDATE_CONTAINS_NEW_TUPLE)
	{
		Size		datalen;
		Size		tuplelen;

		data = XLogRecGetBlockData(r, 0, &datalen);

		tuplelen = datalen - SizeOfHeapHeader;

		change->data.tp.newtuple =
			ReorderBufferGetTupleBuf(ctx->reorder, tuplelen);

		DecodeXLogTuple(data, datalen, change->data.tp.newtuple);
	}

	if (xlrec->flags & XLH_UPDATE_CONTAINS_OLD)
	{
		Size		datalen;
		Size		tuplelen;

		/* caution, remaining data in record is not aligned */
		data = XLogRecGetData(r) + SizeOfHeapUpdate;
		datalen = XLogRecGetDataLen(r) - SizeOfHeapUpdate;
		tuplelen = datalen - SizeOfHeapHeader;

		change->data.tp.oldtuple =
			ReorderBufferGetTupleBuf(ctx->reorder, tuplelen);

		DecodeXLogTuple(data, datalen, change->data.tp.oldtuple);
	}

	change->data.tp.clear_toast_afterwards = true;

	ReorderBufferQueueChange(ctx->reorder, XLogRecGetXid(r), buf->origptr, change);
}

/*
 * Parse XLOG_HEAP_DELETE from wal into proper tuplebufs.
 *
 * Deletes can possibly contain the old primary key.
 */
static void
DecodeDelete(LogicalDecodingContext *ctx, XLogRecordBuffer *buf)
{
	XLogReaderState *r = buf->record;
	xl_heap_delete *xlrec;
	ReorderBufferChange *change;
	RelFileNode target_node;

	xlrec = (xl_heap_delete *) XLogRecGetData(r);

	/* only interested in our database */
	XLogRecGetBlockTag(r, 0, &target_node, NULL, NULL);
	if (target_node.dbNode != ctx->slot->data.database)
		return;

	/*
	 * Super deletions are irrelevant for logical decoding, it's driven by the
	 * confirmation records.
	 */
	if (xlrec->flags & XLH_DELETE_IS_SUPER)
		return;

	/* output plugin doesn't look for this origin, no need to queue */
	if (FilterByOrigin(ctx, XLogRecGetOrigin(r)))
		return;

	change = ReorderBufferGetChange(ctx->reorder);
	change->action = REORDER_BUFFER_CHANGE_DELETE;
	change->origin_id = XLogRecGetOrigin(r);

	memcpy(&change->data.tp.relnode, &target_node, sizeof(RelFileNode));

	/* old primary key stored */
	if (xlrec->flags & XLH_DELETE_CONTAINS_OLD)
	{
		Size		datalen = XLogRecGetDataLen(r) - SizeOfHeapDelete;
		Size		tuplelen = datalen - SizeOfHeapHeader;

		Assert(XLogRecGetDataLen(r) > (SizeOfHeapDelete + SizeOfHeapHeader));

		change->data.tp.oldtuple =
			ReorderBufferGetTupleBuf(ctx->reorder, tuplelen);

		DecodeXLogTuple((char *) xlrec + SizeOfHeapDelete,
						datalen, change->data.tp.oldtuple);
	}

	change->data.tp.clear_toast_afterwards = true;

	ReorderBufferQueueChange(ctx->reorder, XLogRecGetXid(r), buf->origptr, change);
}

/*
 * Parse XLOG_HEAP_TRUNCATE from wal
 */
static void
DecodeTruncate(LogicalDecodingContext *ctx, XLogRecordBuffer *buf)
{
	XLogReaderState *r = buf->record;
	xl_heap_truncate *xlrec;
	ReorderBufferChange *change;

	xlrec = (xl_heap_truncate *) XLogRecGetData(r);

	/* only interested in our database */
	if (xlrec->dbId != ctx->slot->data.database)
		return;

	/* output plugin doesn't look for this origin, no need to queue */
	if (FilterByOrigin(ctx, XLogRecGetOrigin(r)))
		return;

	change = ReorderBufferGetChange(ctx->reorder);
	change->action = REORDER_BUFFER_CHANGE_TRUNCATE;
	change->origin_id = XLogRecGetOrigin(r);
	if (xlrec->flags & XLH_TRUNCATE_CASCADE)
		change->data.truncate.cascade = true;
	if (xlrec->flags & XLH_TRUNCATE_RESTART_SEQS)
		change->data.truncate.restart_seqs = true;
	change->data.truncate.nrelids = xlrec->nrelids;
	change->data.truncate.relids = ReorderBufferGetRelids(ctx->reorder,
														  xlrec->nrelids);
	memcpy(change->data.truncate.relids, xlrec->relids,
		   xlrec->nrelids * sizeof(Oid));
	ReorderBufferQueueChange(ctx->reorder, XLogRecGetXid(r),
							 buf->origptr, change);
}

/*
 * Decode XLOG_HEAP2_MULTI_INSERT_insert record into multiple tuplebufs.
 *
 * Currently MULTI_INSERT will always contain the full tuples.
 */
static void
DecodeMultiInsert(LogicalDecodingContext *ctx, XLogRecordBuffer *buf)
{
	XLogReaderState *r = buf->record;
	xl_heap_multi_insert *xlrec;
	int			i;
	char	   *data;
	char	   *tupledata;
	Size		tuplelen;
	RelFileNode rnode;

	xlrec = (xl_heap_multi_insert *) XLogRecGetData(r);

	/* only interested in our database */
	XLogRecGetBlockTag(r, 0, &rnode, NULL, NULL);
	if (rnode.dbNode != ctx->slot->data.database)
		return;

	/* output plugin doesn't look for this origin, no need to queue */
	if (FilterByOrigin(ctx, XLogRecGetOrigin(r)))
		return;

	tupledata = XLogRecGetBlockData(r, 0, &tuplelen);

	data = tupledata;
	for (i = 0; i < xlrec->ntuples; i++)
	{
		ReorderBufferChange *change;
		xl_multi_insert_tuple *xlhdr;
		int			datalen;
		ReorderBufferTupleBuf *tuple;

		change = ReorderBufferGetChange(ctx->reorder);
		change->action = REORDER_BUFFER_CHANGE_INSERT;
		change->origin_id = XLogRecGetOrigin(r);

		memcpy(&change->data.tp.relnode, &rnode, sizeof(RelFileNode));

		/*
		 * CONTAINS_NEW_TUPLE will always be set currently as multi_insert
		 * isn't used for catalogs, but better be future proof.
		 *
		 * We decode the tuple in pretty much the same way as DecodeXLogTuple,
		 * but since the layout is slightly different, we can't use it here.
		 */
		if (xlrec->flags & XLH_INSERT_CONTAINS_NEW_TUPLE)
		{
			HeapTupleHeader header;

			xlhdr = (xl_multi_insert_tuple *) SHORTALIGN(data);
			data = ((char *) xlhdr) + SizeOfMultiInsertTuple;
			datalen = xlhdr->datalen;

			change->data.tp.newtuple =
				ReorderBufferGetTupleBuf(ctx->reorder, datalen);

			tuple = change->data.tp.newtuple;
			header = tuple->tuple.t_data;

			/* not a disk based tuple */
			ItemPointerSetInvalid(&tuple->tuple.t_self);

			/*
			 * We can only figure this out after reassembling the
			 * transactions.
			 */
			tuple->tuple.t_tableOid = InvalidOid;

			tuple->tuple.t_len = datalen + SizeofHeapTupleHeader;

			memset(header, 0, SizeofHeapTupleHeader);

			memcpy((char *) tuple->tuple.t_data + SizeofHeapTupleHeader,
				   (char *) data,
				   datalen);
			data += datalen;

			header->t_infomask = xlhdr->t_infomask;
			header->t_infomask2 = xlhdr->t_infomask2;
			header->t_hoff = xlhdr->t_hoff;
		}

		/*
		 * Reset toast reassembly state only after the last row in the last
		 * xl_multi_insert_tuple record emitted by one heap_multi_insert()
		 * call.
		 */
		if (xlrec->flags & XLH_INSERT_LAST_IN_MULTI &&
			(i + 1) == xlrec->ntuples)
			change->data.tp.clear_toast_afterwards = true;
		else
			change->data.tp.clear_toast_afterwards = false;

		ReorderBufferQueueChange(ctx->reorder, XLogRecGetXid(r),
								 buf->origptr, change);
	}
	Assert(data == tupledata + tuplelen);
}

/*
 * Parse XLOG_HEAP_CONFIRM from wal into a confirmation change.
 *
 * This is pretty trivial, all the state essentially already setup by the
 * speculative insertion.
 */
static void
DecodeSpecConfirm(LogicalDecodingContext *ctx, XLogRecordBuffer *buf)
{
	XLogReaderState *r = buf->record;
	ReorderBufferChange *change;
	RelFileNode target_node;

	/* only interested in our database */
	XLogRecGetBlockTag(r, 0, &target_node, NULL, NULL);
	if (target_node.dbNode != ctx->slot->data.database)
		return;

	/* output plugin doesn't look for this origin, no need to queue */
	if (FilterByOrigin(ctx, XLogRecGetOrigin(r)))
		return;

	change = ReorderBufferGetChange(ctx->reorder);
	change->action = REORDER_BUFFER_CHANGE_INTERNAL_SPEC_CONFIRM;
	change->origin_id = XLogRecGetOrigin(r);

	memcpy(&change->data.tp.relnode, &target_node, sizeof(RelFileNode));

	change->data.tp.clear_toast_afterwards = true;

	ReorderBufferQueueChange(ctx->reorder, XLogRecGetXid(r), buf->origptr, change);
}


/*
 * Read a HeapTuple as WAL logged by heap_insert, heap_update and heap_delete
 * (but not by heap_multi_insert) into a tuplebuf.
 *
 * The size 'len' and the pointer 'data' in the record need to be
 * computed outside as they are record specific.
 */
static void
DecodeXLogTuple(char *data, Size len, ReorderBufferTupleBuf *tuple)
{
	xl_heap_header xlhdr;
	int			datalen = len - SizeOfHeapHeader;
	HeapTupleHeader header;

	Assert(datalen >= 0);

	tuple->tuple.t_len = datalen + SizeofHeapTupleHeader;
	header = tuple->tuple.t_data;

	/* not a disk based tuple */
	ItemPointerSetInvalid(&tuple->tuple.t_self);

	/* we can only figure this out after reassembling the transactions */
	tuple->tuple.t_tableOid = InvalidOid;

	/* data is not stored aligned, copy to aligned storage */
	memcpy((char *) &xlhdr,
		   data,
		   SizeOfHeapHeader);

	memset(header, 0, SizeofHeapTupleHeader);

	memcpy(((char *) tuple->tuple.t_data) + SizeofHeapTupleHeader,
		   data + SizeOfHeapHeader,
		   datalen);

	header->t_infomask = xlhdr.t_infomask;
	header->t_infomask2 = xlhdr.t_infomask2;
	header->t_hoff = xlhdr.t_hoff;
}<|MERGE_RESOLUTION|>--- conflicted
+++ resolved
@@ -199,13 +199,10 @@
 		case XLOG_FPW_CHANGE:
 		case XLOG_FPI_FOR_HINT:
 		case XLOG_FPI:
-<<<<<<< HEAD
 		/* POLAR: for fullpage snapshot */
 		case XLOG_FPSI:
 		/* POLAR end */
-=======
 		case XLOG_FPI_MULTI:
->>>>>>> 25180875
 			break;
 		default:
 			elog(ERROR, "unexpected RM_XLOG_ID record type: %u", info);
