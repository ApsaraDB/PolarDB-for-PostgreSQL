/*-------------------------------------------------------------------------
 *
 * syncrep.c
 *
 * Synchronous replication is new as of PostgreSQL 9.1.
 *
 * If requested, transaction commits wait until their commit LSN are
 * acknowledged by the synchronous standbys.
 *
 * This module contains the code for waiting and release of backends.
 * All code in this module executes on the primary. The core streaming
 * replication transport remains within WALreceiver/WALsender modules.
 *
 * The essence of this design is that it isolates all logic about
 * waiting/releasing onto the primary. The primary defines which standbys
 * it wishes to wait for. The standbys are completely unaware of the
 * durability requirements of transactions on the primary, reducing the
 * complexity of the code and streamlining both standby operations and
 * network bandwidth because there is no requirement to ship
 * per-transaction state information.
 *
 * Replication is either synchronous or not synchronous (async). If it is
 * async, we just fastpath out of here. If it is sync, then we wait for
 * the write, flush or apply location on the standby before releasing
 * the waiting backend. Further complexity in that interaction is
 * expected in later releases.
 *
 * The best performing way to manage the waiting backends is to have a
 * single ordered queue of waiting backends, so that we can avoid
 * searching the through all waiters each time we receive a reply.
 *
 * In 9.5 or before only a single standby could be considered as
 * synchronous. In 9.6 we support a priority-based multiple synchronous
 * standbys. In 10.0 a quorum-based multiple synchronous standbys is also
 * supported. The number of synchronous standbys that transactions
 * must wait for replies from is specified in synchronous_standby_names.
 * This parameter also specifies a list of standby names and the method
 * (FIRST and ANY) to choose synchronous standbys from the listed ones.
 *
 * The method FIRST specifies a priority-based synchronous replication
 * and makes transaction commits wait until their WAL records are
 * replicated to the requested number of synchronous standbys chosen based
 * on their priorities. The standbys whose names appear earlier in the list
 * are given higher priority and will be considered as synchronous.
 * Other standby servers appearing later in this list represent potential
 * synchronous standbys. If any of the current synchronous standbys
 * disconnects for whatever reason, it will be replaced immediately with
 * the next-highest-priority standby.
 *
 * The method ANY specifies a quorum-based synchronous replication
 * and makes transaction commits wait until their WAL records are
 * replicated to at least the requested number of synchronous standbys
 * in the list. All the standbys appearing in the list are considered as
 * candidates for quorum synchronous standbys.
 *
 * If neither FIRST nor ANY is specified, FIRST is used as the method.
 * This is for backward compatibility with 9.6 or before where only a
 * priority-based sync replication was supported.
 *
 * Before the standbys chosen from synchronous_standby_names can
 * become the synchronous standbys they must have caught up with
 * the primary; that may take some time. Once caught up,
 * the standbys which are considered as synchronous at that moment
 * will release waiters from the queue.
 *
 * Portions Copyright (c) 2024, Alibaba Group Holding Limited
 * Portions Copyright (c) 2010-2022, PostgreSQL Global Development Group
 *
 * IDENTIFICATION
 *	  src/backend/replication/syncrep.c
 *
 *-------------------------------------------------------------------------
 */
#include "postgres.h"

#include <unistd.h>

#include "access/xact.h"
#include "miscadmin.h"
#include "pgstat.h"
#include "replication/syncrep.h"
#include "replication/walsender.h"
#include "replication/walsender_private.h"
#include "storage/pmsignal.h"
#include "storage/proc.h"
#include "tcop/tcopprot.h"
#include "utils/builtins.h"
#include "utils/ps_status.h"

/* POLAR */
#include "replication/slot.h"

/* User-settable parameters for sync rep */
char	   *SyncRepStandbyNames;

#define SyncStandbysDefined() \
	(SyncRepStandbyNames != NULL && SyncRepStandbyNames[0] != '\0')

static bool announce_next_takeover = true;

SyncRepConfigData *SyncRepConfig = NULL;
static int	SyncRepWaitMode = SYNC_REP_NO_WAIT;

static void SyncRepQueueInsert(int mode);
static void SyncRepCancelWait(void);
static int	SyncRepWakeQueue(bool all, int mode);

static bool SyncRepGetSyncRecPtr(XLogRecPtr *writePtr,
								 XLogRecPtr *flushPtr,
								 XLogRecPtr *applyPtr,
								 bool *am_sync);
static void SyncRepGetOldestSyncRecPtr(XLogRecPtr *writePtr,
									   XLogRecPtr *flushPtr,
									   XLogRecPtr *applyPtr,
									   SyncRepStandbyData *sync_standbys,
									   int num_standbys);
static void SyncRepGetNthLatestSyncRecPtr(XLogRecPtr *writePtr,
										  XLogRecPtr *flushPtr,
										  XLogRecPtr *applyPtr,
										  SyncRepStandbyData *sync_standbys,
										  int num_standbys,
										  uint8 nth);
static int	SyncRepGetStandbyPriority(void);
static int	standby_priority_comparator(const void *a, const void *b);
static int	cmp_lsn(const void *a, const void *b);

#ifdef USE_ASSERT_CHECKING
static bool SyncRepQueueIsOrderedByLSN(int mode);
#endif

/* POLAR */
static bool polar_get_ddl_applyptr(XLogRecPtr *ddl_applyptr, bool *replication_slot_all_active);

/*
 * ===========================================================
 * Synchronous Replication functions for normal user backends
 * ===========================================================
 */

/*
 * Wait for synchronous replication, if requested by user.
 *
 * Initially backends start in state SYNC_REP_NOT_WAITING and then
 * change that state to SYNC_REP_WAITING before adding ourselves
 * to the wait queue. During SyncRepWakeQueue() a WALSender changes
 * the state to SYNC_REP_WAIT_COMPLETE once replication is confirmed.
 * This backend then resets its state to SYNC_REP_NOT_WAITING.
 *
 * 'lsn' represents the LSN to wait for.  'commit' indicates whether this LSN
 * represents a commit record.  If it doesn't, then we wait only for the WAL
 * to be flushed if synchronous_commit is set to the higher level of
 * remote_apply, because only commit records provide apply feedback.
 */
void
SyncRepWaitForLSN(XLogRecPtr lsn, bool commit, bool polar_force_wait_apply)
{
	char	   *new_status = NULL;
	const char *old_status;
	int			mode;

	/* POLAR: Define some variables to call polar_get_ddl_applyptr(). */
	bool		replica_slot_exist;

	/*
	 * Fast exit if user has not requested sync replication, or there are no
	 * sync replication standby names defined.
	 *
	 * Since this routine gets called every commit time, it's important to
	 * exit quickly if sync replication is not requested.
	 *
	 * We check WalSndCtl->sync_standbys_status flag without the lock and exit
	 * immediately if SYNC_STANDBY_INIT is set (the checkpointer has
	 * initialized this data) but SYNC_STANDBY_DEFINED is missing (no sync
	 * replication requested).
	 *
	 * If SYNC_STANDBY_DEFINED is set, we need to check the status again later
	 * while holding the lock, to check the flag and operate the sync rep
	 * queue atomically.  This is necessary to avoid the race condition
	 * described in SyncRepUpdateSyncStandbysDefined().  On the other hand, if
	 * SYNC_STANDBY_DEFINED is not set, the lock is not necessary because we
	 * don't touch the queue.
	 */
<<<<<<< HEAD
	if ((!SyncRepRequested() ||
		 !((volatile WalSndCtlData *) WalSndCtl)->sync_standbys_defined) &&
		!polar_force_wait_apply)
=======
	if (!SyncRepRequested() ||
		((((volatile WalSndCtlData *) WalSndCtl)->sync_standbys_status) &
		 (SYNC_STANDBY_INIT | SYNC_STANDBY_DEFINED)) == SYNC_STANDBY_INIT)
>>>>>>> 5261b40a
		return;

	/* Cap the level for anything other than commit to remote flush only. */
	if (commit)
		mode = SyncRepWaitMode;
	else
		mode = Min(SyncRepWaitMode, SYNC_REP_WAIT_FLUSH);

	/*
	 * POLAR: when enable shared storage, ddl must be in synchronous mode. We
	 * use streaming replication standby lock for synchronous ddl.
	 */
	if (polar_enable_shared_storage_mode && polar_force_wait_apply)
		mode = POLAR_SYNC_DDL_WAIT_APPLY;

	Assert(SHMQueueIsDetached(&(MyProc->syncRepLinks)));
	Assert(WalSndCtl != NULL);

	LWLockAcquire(SyncRepLock, LW_EXCLUSIVE);
	Assert(MyProc->syncRepState == SYNC_REP_NOT_WAITING);

	/*
	 * We don't wait for sync rep if SYNC_STANDBY_DEFINED is not set.  See
	 * SyncRepUpdateSyncStandbysDefined().
	 *
	 * Also check that the standby hasn't already replied. Unlikely race
	 * condition but we'll be fetching that cache line anyway so it's likely
	 * to be a low cost check.
	 *
<<<<<<< HEAD
	 * POLAR: When using synchronous ddl, WalSndCtl->sync_standbys_defined is
	 * meaningless. When no replica exists, we don't enter waiting queue.
	 */
	replica_slot_exist = polar_get_ddl_applyptr(NULL, NULL);

	if ((!WalSndCtl->sync_standbys_defined && !polar_force_wait_apply) ||
		(polar_force_wait_apply && !replica_slot_exist) ||
		lsn <= WalSndCtl->lsn[mode])
=======
	 * If the sync standby data has not been initialized yet
	 * (SYNC_STANDBY_INIT is not set), fall back to a check based on the LSN,
	 * then do a direct GUC check.
	 */
	if (WalSndCtl->sync_standbys_status & SYNC_STANDBY_INIT)
	{
		if ((WalSndCtl->sync_standbys_status & SYNC_STANDBY_DEFINED) == 0 ||
			lsn <= WalSndCtl->lsn[mode])
		{
			LWLockRelease(SyncRepLock);
			return;
		}
	}
	else if (lsn <= WalSndCtl->lsn[mode])
	{
		/*
		 * The LSN is older than what we need to wait for.  The sync standby
		 * data has not been initialized yet, but we are OK to not wait
		 * because we know that there is no point in doing so based on the
		 * LSN.
		 */
		LWLockRelease(SyncRepLock);
		return;
	}
	else if (!SyncStandbysDefined())
>>>>>>> 5261b40a
	{
		/*
		 * If we are here, the sync standby data has not been initialized yet,
		 * and the LSN is newer than what need to wait for, so we have fallen
		 * back to the best thing we could do in this case: a check on
		 * SyncStandbysDefined() to see if the GUC is set or not.
		 *
		 * When the GUC has a value, we wait until the checkpointer updates
		 * the status data because we cannot be sure yet if we should wait or
		 * not. Here, the GUC has *no* value, we are sure that there is no
		 * point to wait; this matters for example when initializing a
		 * cluster, where we should never wait, and no sync standbys is the
		 * default behavior.
		 */
		LWLockRelease(SyncRepLock);
		return;
	}

	/*
	 * Set our waitLSN so WALSender will know when to wake us, and add
	 * ourselves to the queue.
	 */
	MyProc->waitLSN = lsn;
	MyProc->syncRepState = SYNC_REP_WAITING;
	SyncRepQueueInsert(mode);
	Assert(SyncRepQueueIsOrderedByLSN(mode));
	LWLockRelease(SyncRepLock);

	/* Alter ps display to show waiting for sync rep. */
	if (update_process_title)
	{
		int			len;

		old_status = get_ps_display(&len);
		new_status = (char *) palloc(len + 32 + 1);
		memcpy(new_status, old_status, len);
		sprintf(new_status + len, " waiting for %X/%X",
				LSN_FORMAT_ARGS(lsn));
		set_ps_display(new_status);
		new_status[len] = '\0'; /* truncate off " waiting ..." */
	}

	/*
	 * Wait for specified LSN to be confirmed.
	 *
	 * Each proc has its own wait latch, so we perform a normal latch
	 * check/wait loop here.
	 */
	for (;;)
	{
		int			rc;

		/* Must reset the latch before testing state. */
		ResetLatch(MyLatch);

		/*
		 * Acquiring the lock is not needed, the latch ensures proper
		 * barriers. If it looks like we're done, we must really be done,
		 * because once walsender changes the state to SYNC_REP_WAIT_COMPLETE,
		 * it will never update it again, so we can't be seeing a stale value
		 * in that case.
		 */
		if (MyProc->syncRepState == SYNC_REP_WAIT_COMPLETE)
			break;

		/*
		 * If a wait for synchronous replication is pending, we can neither
		 * acknowledge the commit nor raise ERROR or FATAL.  The latter would
		 * lead the client to believe that the transaction aborted, which is
		 * not true: it's already committed locally. The former is no good
		 * either: the client has requested synchronous replication, and is
		 * entitled to assume that an acknowledged commit is also replicated,
		 * which might not be true. So in this case we issue a WARNING (which
		 * some clients may be able to interpret) and shut off further output.
		 * We do NOT reset ProcDiePending, so that the process will die after
		 * the commit is cleaned up.
		 */
		if (ProcDiePending && !polar_force_wait_apply)
		{
			ereport(WARNING,
					(errcode(ERRCODE_ADMIN_SHUTDOWN),
					 errmsg("canceling the wait for synchronous replication and terminating connection due to administrator command"),
					 errdetail("The transaction has already committed locally, but might not have been replicated to the standby.")));
			whereToSendOutput = DestNone;
			SyncRepCancelWait();
			break;
		}
		/* POLAR: cancel the synchronous ddl. */
		else if (ProcDiePending && polar_force_wait_apply)
		{
			whereToSendOutput = DestNone;
			SyncRepCancelWait();
			ereport(ERROR,
					(errcode(ERRCODE_ADMIN_SHUTDOWN),
					 errmsg("canceling the wait for synchronous replication and terminating connection due to administrator command"),
					 errdetail("The synchronous ddl was canceled.")));
		}

		/*
		 * It's unclear what to do if a query cancel interrupt arrives.  We
		 * can't actually abort at this point, but ignoring the interrupt
		 * altogether is not helpful, so we just terminate the wait with a
		 * suitable warning.
		 */
		if (QueryCancelPending && !polar_force_wait_apply)
		{
			QueryCancelPending = false;
			ereport(WARNING,
					(errmsg("canceling wait for synchronous replication due to user request"),
					 errdetail("The transaction has already committed locally, but might not have been replicated to the standby.")));
			SyncRepCancelWait();
			break;
		}

		/*
		 * POLAR: cancel the synchronous ddl if a query cancel interrupt
		 * arrives.
		 */
		else if (QueryCancelPending && polar_force_wait_apply)
		{
			QueryCancelPending = false;
			SyncRepCancelWait();
			ereport(ERROR,
					(errmsg("canceling wait for synchronous replication due to user request"),
					 errdetail("The synchronous ddl was canceled.")));
		}

		/*
		 * Wait on latch.  Any condition that should wake us up will set the
		 * latch, so no need for timeout.
		 */
		rc = WaitLatch(MyLatch, WL_LATCH_SET | WL_POSTMASTER_DEATH, -1,
					   WAIT_EVENT_SYNC_REP);

		/*
		 * If the postmaster dies, we'll probably never get an acknowledgment,
		 * because all the wal sender processes will exit. So just bail out.
		 */
		if (rc & WL_POSTMASTER_DEATH)
		{
			ProcDiePending = true;
			whereToSendOutput = DestNone;
			SyncRepCancelWait();
			break;
		}
	}

	/*
	 * WalSender has checked our LSN and has removed us from queue. Clean up
	 * state and leave.  It's OK to reset these shared memory fields without
	 * holding SyncRepLock, because any walsenders will ignore us anyway when
	 * we're not on the queue.  We need a read barrier to make sure we see the
	 * changes to the queue link (this might be unnecessary without
	 * assertions, but better safe than sorry).
	 */
	pg_read_barrier();
	Assert(SHMQueueIsDetached(&(MyProc->syncRepLinks)));
	MyProc->syncRepState = SYNC_REP_NOT_WAITING;
	MyProc->waitLSN = 0;

	if (new_status)
	{
		/* Reset ps display */
		set_ps_display(new_status);
		pfree(new_status);
	}
}

/*
 * Insert MyProc into the specified SyncRepQueue, maintaining sorted invariant.
 *
 * Usually we will go at tail of queue, though it's possible that we arrive
 * here out of order, so start at tail and work back to insertion point.
 */
static void
SyncRepQueueInsert(int mode)
{
	PGPROC	   *proc;

	Assert(mode >= 0 && mode < POLAR_NUM_ALL_REP_WAIT_MODE);
	proc = (PGPROC *) SHMQueuePrev(&(WalSndCtl->SyncRepQueue[mode]),
								   &(WalSndCtl->SyncRepQueue[mode]),
								   offsetof(PGPROC, syncRepLinks));

	while (proc)
	{
		/*
		 * Stop at the queue element that we should after to ensure the queue
		 * is ordered by LSN.
		 */
		if (proc->waitLSN < MyProc->waitLSN)
			break;

		proc = (PGPROC *) SHMQueuePrev(&(WalSndCtl->SyncRepQueue[mode]),
									   &(proc->syncRepLinks),
									   offsetof(PGPROC, syncRepLinks));
	}

	if (proc)
		SHMQueueInsertAfter(&(proc->syncRepLinks), &(MyProc->syncRepLinks));
	else
		SHMQueueInsertAfter(&(WalSndCtl->SyncRepQueue[mode]), &(MyProc->syncRepLinks));
}

/*
 * Acquire SyncRepLock and cancel any wait currently in progress.
 */
static void
SyncRepCancelWait(void)
{
	LWLockAcquire(SyncRepLock, LW_EXCLUSIVE);
	if (!SHMQueueIsDetached(&(MyProc->syncRepLinks)))
		SHMQueueDelete(&(MyProc->syncRepLinks));
	MyProc->syncRepState = SYNC_REP_NOT_WAITING;
	LWLockRelease(SyncRepLock);
}

void
SyncRepCleanupAtProcExit(void)
{
	/*
	 * First check if we are removed from the queue without the lock to not
	 * slow down backend exit.
	 */
	if (!SHMQueueIsDetached(&(MyProc->syncRepLinks)))
	{
		LWLockAcquire(SyncRepLock, LW_EXCLUSIVE);

		/* maybe we have just been removed, so recheck */
		if (!SHMQueueIsDetached(&(MyProc->syncRepLinks)))
			SHMQueueDelete(&(MyProc->syncRepLinks));

		LWLockRelease(SyncRepLock);
	}
}

/*
 * ===========================================================
 * Synchronous Replication functions for wal sender processes
 * ===========================================================
 */

/*
 * Take any action required to initialise sync rep state from config
 * data. Called at WALSender startup and after each SIGHUP.
 */
void
SyncRepInitConfig(void)
{
	int			priority;

	/*
	 * Determine if we are a potential sync standby and remember the result
	 * for handling replies from standby.
	 */
	priority = SyncRepGetStandbyPriority();
	if (MyWalSnd->sync_standby_priority != priority)
	{
		SpinLockAcquire(&MyWalSnd->mutex);
		MyWalSnd->sync_standby_priority = priority;
		SpinLockRelease(&MyWalSnd->mutex);

		ereport(DEBUG1,
				(errmsg_internal("standby \"%s\" now has synchronous standby priority %u",
								 application_name, priority)));
	}
}

/*
 * Update the LSNs on each queue based upon our latest state. This
 * implements a simple policy of first-valid-sync-standby-releases-waiter.
 *
 * Other policies are possible, which would change what we do here and
 * perhaps also which information we store as well.
 */
void
SyncRepReleaseWaiters(void)
{
	volatile WalSndCtlData *walsndctl = WalSndCtl;
	XLogRecPtr	writePtr;
	XLogRecPtr	flushPtr;
	XLogRecPtr	applyPtr;
	bool		got_recptr;
	bool		am_sync;
	int			numwrite = 0;
	int			numflush = 0;
	int			numapply = 0;

	/*
	 * If this WALSender is serving a standby that is not on the list of
	 * potential sync standbys then we have nothing to do. If we are still
	 * starting up, still running base backup or the current flush position is
	 * still invalid, then leave quickly also.  Streaming or stopping WAL
	 * senders are allowed to release waiters.
	 */
	if (MyWalSnd->sync_standby_priority == 0 ||
		(MyWalSnd->state != WALSNDSTATE_STREAMING &&
		 MyWalSnd->state != WALSNDSTATE_STOPPING) ||
		XLogRecPtrIsInvalid(MyWalSnd->flush))
	{
		announce_next_takeover = true;
		return;
	}

	/*
	 * We're a potential sync standby. Release waiters if there are enough
	 * sync standbys and we are considered as sync.
	 */
	LWLockAcquire(SyncRepLock, LW_EXCLUSIVE);

	/*
	 * Check whether we are a sync standby or not, and calculate the synced
	 * positions among all sync standbys.  (Note: although this step does not
	 * of itself require holding SyncRepLock, it seems like a good idea to do
	 * it after acquiring the lock.  This ensures that the WAL pointers we use
	 * to release waiters are newer than any previous execution of this
	 * routine used.)
	 */
	got_recptr = SyncRepGetSyncRecPtr(&writePtr, &flushPtr, &applyPtr, &am_sync);

	/*
	 * If we are managing a sync standby, though we weren't prior to this,
	 * then announce we are now a sync standby.
	 */
	if (announce_next_takeover && am_sync)
	{
		announce_next_takeover = false;

		if (SyncRepConfig->syncrep_method == SYNC_REP_PRIORITY)
			ereport(LOG,
					(errmsg("standby \"%s\" is now a synchronous standby with priority %u",
							application_name, MyWalSnd->sync_standby_priority)));
		else
			ereport(LOG,
					(errmsg("standby \"%s\" is now a candidate for quorum synchronous standby",
							application_name)));
	}

	/*
	 * If the number of sync standbys is less than requested or we aren't
	 * managing a sync standby then just leave.
	 */
	if (!got_recptr || !am_sync)
	{
		LWLockRelease(SyncRepLock);
		announce_next_takeover = !am_sync;
		return;
	}

	/*
	 * Set the lsn first so that when we wake backends they will release up to
	 * this location.
	 */
	if (walsndctl->lsn[SYNC_REP_WAIT_WRITE] < writePtr)
	{
		walsndctl->lsn[SYNC_REP_WAIT_WRITE] = writePtr;
		numwrite = SyncRepWakeQueue(false, SYNC_REP_WAIT_WRITE);
	}
	if (walsndctl->lsn[SYNC_REP_WAIT_FLUSH] < flushPtr)
	{
		walsndctl->lsn[SYNC_REP_WAIT_FLUSH] = flushPtr;
		numflush = SyncRepWakeQueue(false, SYNC_REP_WAIT_FLUSH);
	}
	if (walsndctl->lsn[SYNC_REP_WAIT_APPLY] < applyPtr)
	{
		walsndctl->lsn[SYNC_REP_WAIT_APPLY] = applyPtr;
		numapply = SyncRepWakeQueue(false, SYNC_REP_WAIT_APPLY);
	}

	LWLockRelease(SyncRepLock);

	elog(DEBUG3, "released %d procs up to write %X/%X, %d procs up to flush %X/%X, %d procs up to apply %X/%X",
		 numwrite, LSN_FORMAT_ARGS(writePtr),
		 numflush, LSN_FORMAT_ARGS(flushPtr),
		 numapply, LSN_FORMAT_ARGS(applyPtr));
}

/*
 * Calculate the synced Write, Flush and Apply positions among sync standbys.
 *
 * Return false if the number of sync standbys is less than
 * synchronous_standby_names specifies. Otherwise return true and
 * store the positions into *writePtr, *flushPtr and *applyPtr.
 *
 * On return, *am_sync is set to true if this walsender is connecting to
 * sync standby. Otherwise it's set to false.
 */
static bool
SyncRepGetSyncRecPtr(XLogRecPtr *writePtr, XLogRecPtr *flushPtr,
					 XLogRecPtr *applyPtr, bool *am_sync)
{
	SyncRepStandbyData *sync_standbys;
	int			num_standbys;
	int			i;

	/* Initialize default results */
	*writePtr = InvalidXLogRecPtr;
	*flushPtr = InvalidXLogRecPtr;
	*applyPtr = InvalidXLogRecPtr;
	*am_sync = false;

	/* Quick out if not even configured to be synchronous */
	if (SyncRepConfig == NULL)
		return false;

	/* Get standbys that are considered as synchronous at this moment */
	num_standbys = SyncRepGetCandidateStandbys(&sync_standbys);

	/* Am I among the candidate sync standbys? */
	for (i = 0; i < num_standbys; i++)
	{
		if (sync_standbys[i].is_me)
		{
			*am_sync = true;
			break;
		}
	}

	/*
	 * Nothing more to do if we are not managing a sync standby or there are
	 * not enough synchronous standbys.
	 */
	if (!(*am_sync) ||
		num_standbys < SyncRepConfig->num_sync)
	{
		pfree(sync_standbys);
		return false;
	}

	/*
	 * In a priority-based sync replication, the synced positions are the
	 * oldest ones among sync standbys. In a quorum-based, they are the Nth
	 * latest ones.
	 *
	 * SyncRepGetNthLatestSyncRecPtr() also can calculate the oldest
	 * positions. But we use SyncRepGetOldestSyncRecPtr() for that calculation
	 * because it's a bit more efficient.
	 *
	 * XXX If the numbers of current and requested sync standbys are the same,
	 * we can use SyncRepGetOldestSyncRecPtr() to calculate the synced
	 * positions even in a quorum-based sync replication.
	 */
	if (SyncRepConfig->syncrep_method == SYNC_REP_PRIORITY)
	{
		SyncRepGetOldestSyncRecPtr(writePtr, flushPtr, applyPtr,
								   sync_standbys, num_standbys);
	}
	else
	{
		SyncRepGetNthLatestSyncRecPtr(writePtr, flushPtr, applyPtr,
									  sync_standbys, num_standbys,
									  SyncRepConfig->num_sync);
	}

	pfree(sync_standbys);
	return true;
}

/*
 * Calculate the oldest Write, Flush and Apply positions among sync standbys.
 */
static void
SyncRepGetOldestSyncRecPtr(XLogRecPtr *writePtr,
						   XLogRecPtr *flushPtr,
						   XLogRecPtr *applyPtr,
						   SyncRepStandbyData *sync_standbys,
						   int num_standbys)
{
	int			i;

	/*
	 * Scan through all sync standbys and calculate the oldest Write, Flush
	 * and Apply positions.  We assume *writePtr et al were initialized to
	 * InvalidXLogRecPtr.
	 */
	for (i = 0; i < num_standbys; i++)
	{
		XLogRecPtr	write = sync_standbys[i].write;
		XLogRecPtr	flush = sync_standbys[i].flush;
		XLogRecPtr	apply = sync_standbys[i].apply;

		if (XLogRecPtrIsInvalid(*writePtr) || *writePtr > write)
			*writePtr = write;
		if (XLogRecPtrIsInvalid(*flushPtr) || *flushPtr > flush)
			*flushPtr = flush;
		if (XLogRecPtrIsInvalid(*applyPtr) || *applyPtr > apply)
			*applyPtr = apply;
	}
}

/*
 * Calculate the Nth latest Write, Flush and Apply positions among sync
 * standbys.
 */
static void
SyncRepGetNthLatestSyncRecPtr(XLogRecPtr *writePtr,
							  XLogRecPtr *flushPtr,
							  XLogRecPtr *applyPtr,
							  SyncRepStandbyData *sync_standbys,
							  int num_standbys,
							  uint8 nth)
{
	XLogRecPtr *write_array;
	XLogRecPtr *flush_array;
	XLogRecPtr *apply_array;
	int			i;

	/* Should have enough candidates, or somebody messed up */
	Assert(nth > 0 && nth <= num_standbys);

	write_array = (XLogRecPtr *) palloc(sizeof(XLogRecPtr) * num_standbys);
	flush_array = (XLogRecPtr *) palloc(sizeof(XLogRecPtr) * num_standbys);
	apply_array = (XLogRecPtr *) palloc(sizeof(XLogRecPtr) * num_standbys);

	for (i = 0; i < num_standbys; i++)
	{
		write_array[i] = sync_standbys[i].write;
		flush_array[i] = sync_standbys[i].flush;
		apply_array[i] = sync_standbys[i].apply;
	}

	/* Sort each array in descending order */
	qsort(write_array, num_standbys, sizeof(XLogRecPtr), cmp_lsn);
	qsort(flush_array, num_standbys, sizeof(XLogRecPtr), cmp_lsn);
	qsort(apply_array, num_standbys, sizeof(XLogRecPtr), cmp_lsn);

	/* Get Nth latest Write, Flush, Apply positions */
	*writePtr = write_array[nth - 1];
	*flushPtr = flush_array[nth - 1];
	*applyPtr = apply_array[nth - 1];

	pfree(write_array);
	pfree(flush_array);
	pfree(apply_array);
}

/*
 * Compare lsn in order to sort array in descending order.
 */
static int
cmp_lsn(const void *a, const void *b)
{
	XLogRecPtr	lsn1 = *((const XLogRecPtr *) a);
	XLogRecPtr	lsn2 = *((const XLogRecPtr *) b);

	if (lsn1 > lsn2)
		return -1;
	else if (lsn1 == lsn2)
		return 0;
	else
		return 1;
}

/*
 * Return data about walsenders that are candidates to be sync standbys.
 *
 * *standbys is set to a palloc'd array of structs of per-walsender data,
 * and the number of valid entries (candidate sync senders) is returned.
 * (This might be more or fewer than num_sync; caller must check.)
 */
int
SyncRepGetCandidateStandbys(SyncRepStandbyData **standbys)
{
	int			i;
	int			n;

	/* Create result array */
	*standbys = (SyncRepStandbyData *)
		palloc(max_wal_senders * sizeof(SyncRepStandbyData));

	/* Quick exit if sync replication is not requested */
	if (SyncRepConfig == NULL)
		return 0;

	/* Collect raw data from shared memory */
	n = 0;
	for (i = 0; i < max_wal_senders; i++)
	{
		volatile WalSnd *walsnd;	/* Use volatile pointer to prevent code
									 * rearrangement */
		SyncRepStandbyData *stby;
		WalSndState state;		/* not included in SyncRepStandbyData */

		walsnd = &WalSndCtl->walsnds[i];
		stby = *standbys + n;

		SpinLockAcquire(&walsnd->mutex);
		stby->pid = walsnd->pid;
		state = walsnd->state;
		stby->write = walsnd->write;
		stby->flush = walsnd->flush;
		stby->apply = walsnd->apply;
		stby->sync_standby_priority = walsnd->sync_standby_priority;
		SpinLockRelease(&walsnd->mutex);

		/* Must be active */
		if (stby->pid == 0)
			continue;

		/* Must be streaming or stopping */
		if (state != WALSNDSTATE_STREAMING &&
			state != WALSNDSTATE_STOPPING)
			continue;

		/* Must be synchronous */
		if (stby->sync_standby_priority == 0)
			continue;

		/* Must have a valid flush position */
		if (XLogRecPtrIsInvalid(stby->flush))
			continue;

		/* OK, it's a candidate */
		stby->walsnd_index = i;
		stby->is_me = (walsnd == MyWalSnd);
		n++;
	}

	/*
	 * In quorum mode, we return all the candidates.  In priority mode, if we
	 * have too many candidates then return only the num_sync ones of highest
	 * priority.
	 */
	if (SyncRepConfig->syncrep_method == SYNC_REP_PRIORITY &&
		n > SyncRepConfig->num_sync)
	{
		/* Sort by priority ... */
		qsort(*standbys, n, sizeof(SyncRepStandbyData),
			  standby_priority_comparator);
		/* ... then report just the first num_sync ones */
		n = SyncRepConfig->num_sync;
	}

	return n;
}

/*
 * qsort comparator to sort SyncRepStandbyData entries by priority
 */
static int
standby_priority_comparator(const void *a, const void *b)
{
	const SyncRepStandbyData *sa = (const SyncRepStandbyData *) a;
	const SyncRepStandbyData *sb = (const SyncRepStandbyData *) b;

	/* First, sort by increasing priority value */
	if (sa->sync_standby_priority != sb->sync_standby_priority)
		return sa->sync_standby_priority - sb->sync_standby_priority;

	/*
	 * We might have equal priority values; arbitrarily break ties by position
	 * in the WALSnd array.  (This is utterly bogus, since that is arrival
	 * order dependent, but there are regression tests that rely on it.)
	 */
	return sa->walsnd_index - sb->walsnd_index;
}


/*
 * Check if we are in the list of sync standbys, and if so, determine
 * priority sequence. Return priority if set, or zero to indicate that
 * we are not a potential sync standby.
 *
 * Compare the parameter SyncRepStandbyNames against the application_name
 * for this WALSender, or allow any name if we find a wildcard "*".
 */
static int
SyncRepGetStandbyPriority(void)
{
	const char *standby_name;
	int			priority;
	bool		found = false;

	/*
	 * Since synchronous cascade replication is not allowed, we always set the
	 * priority of cascading walsender to zero.
	 */
	if (am_cascading_walsender)
		return 0;

	if (!SyncStandbysDefined() || SyncRepConfig == NULL)
		return 0;

	standby_name = SyncRepConfig->member_names;
	for (priority = 1; priority <= SyncRepConfig->nmembers; priority++)
	{
		if (pg_strcasecmp(standby_name, application_name) == 0 ||
			strcmp(standby_name, "*") == 0)
		{
			found = true;
			break;
		}
		standby_name += strlen(standby_name) + 1;
	}

	if (!found)
		return 0;

	/*
	 * In quorum-based sync replication, all the standbys in the list have the
	 * same priority, one.
	 */
	return (SyncRepConfig->syncrep_method == SYNC_REP_PRIORITY) ? priority : 1;
}

/*
 * Walk the specified queue from head.  Set the state of any backends that
 * need to be woken, remove them from the queue, and then wake them.
 * Pass all = true to wake whole queue; otherwise, just wake up to
 * the walsender's LSN.
 *
 * The caller must hold SyncRepLock in exclusive mode.
 */
static int
SyncRepWakeQueue(bool all, int mode)
{
	volatile WalSndCtlData *walsndctl = WalSndCtl;
	PGPROC	   *proc = NULL;
	PGPROC	   *thisproc = NULL;
	int			numprocs = 0;

	Assert(mode >= 0 && mode < POLAR_NUM_ALL_REP_WAIT_MODE);
	Assert(LWLockHeldByMeInMode(SyncRepLock, LW_EXCLUSIVE));
	Assert(SyncRepQueueIsOrderedByLSN(mode));

	proc = (PGPROC *) SHMQueueNext(&(WalSndCtl->SyncRepQueue[mode]),
								   &(WalSndCtl->SyncRepQueue[mode]),
								   offsetof(PGPROC, syncRepLinks));

	while (proc)
	{
		/*
		 * Assume the queue is ordered by LSN
		 */
		if (!all && walsndctl->lsn[mode] < proc->waitLSN)
			return numprocs;

		/*
		 * Move to next proc, so we can delete thisproc from the queue.
		 * thisproc is valid, proc may be NULL after this.
		 */
		thisproc = proc;
		proc = (PGPROC *) SHMQueueNext(&(WalSndCtl->SyncRepQueue[mode]),
									   &(proc->syncRepLinks),
									   offsetof(PGPROC, syncRepLinks));

		/*
		 * Remove thisproc from queue.
		 */
		SHMQueueDelete(&(thisproc->syncRepLinks));

		/*
		 * SyncRepWaitForLSN() reads syncRepState without holding the lock, so
		 * make sure that it sees the queue link being removed before the
		 * syncRepState change.
		 */
		pg_write_barrier();

		/*
		 * Set state to complete; see SyncRepWaitForLSN() for discussion of
		 * the various states.
		 */
		thisproc->syncRepState = SYNC_REP_WAIT_COMPLETE;

		/*
		 * Wake only when we have set state and removed from queue.
		 */
		SetLatch(&(thisproc->procLatch));

		numprocs++;
	}

	return numprocs;
}

/*
 * The checkpointer calls this as needed to update the shared
 * sync_standbys_status flag, so that backends don't remain permanently wedged
 * if synchronous_standby_names is unset.  It's safe to check the current value
 * without the lock, because it's only ever updated by one process.  But we
 * must take the lock to change it.
 */
void
SyncRepUpdateSyncStandbysDefined(void)
{
	bool		sync_standbys_defined = SyncStandbysDefined();

	if (sync_standbys_defined !=
		((WalSndCtl->sync_standbys_status & SYNC_STANDBY_DEFINED) != 0))
	{
		LWLockAcquire(SyncRepLock, LW_EXCLUSIVE);

		/*
		 * If synchronous_standby_names has been reset to empty, it's futile
		 * for backends to continue waiting.  Since the user no longer wants
		 * synchronous replication, we'd better wake them up.
		 */
		if (!sync_standbys_defined)
		{
			int			i;

			for (i = 0; i < NUM_SYNC_REP_WAIT_MODE; i++)
				SyncRepWakeQueue(true, i);
		}

		/*
		 * Only allow people to join the queue when there are synchronous
		 * standbys defined.  Without this interlock, there's a race
		 * condition: we might wake up all the current waiters; then, some
		 * backend that hasn't yet reloaded its config might go to sleep on
		 * the queue (and never wake up).  This prevents that.
		 */
		WalSndCtl->sync_standbys_status = SYNC_STANDBY_INIT |
			(sync_standbys_defined ? SYNC_STANDBY_DEFINED : 0);

		LWLockRelease(SyncRepLock);
	}
	else if ((WalSndCtl->sync_standbys_status & SYNC_STANDBY_INIT) == 0)
	{
		LWLockAcquire(SyncRepLock, LW_EXCLUSIVE);

		/*
		 * Note that there is no need to wake up the queues here.  We would
		 * reach this path only if SyncStandbysDefined() returns false, or it
		 * would mean that some backends are waiting with the GUC set.  See
		 * SyncRepWaitForLSN().
		 */
		Assert(!SyncStandbysDefined());

		/*
		 * Even if there is no sync standby defined, let the readers of this
		 * information know that the sync standby data has been initialized.
		 * This can just be done once, hence the previous check on
		 * SYNC_STANDBY_INIT to avoid useless work.
		 */
		WalSndCtl->sync_standbys_status |= SYNC_STANDBY_INIT;

		LWLockRelease(SyncRepLock);
	}
}

#ifdef USE_ASSERT_CHECKING
static bool
SyncRepQueueIsOrderedByLSN(int mode)
{
	PGPROC	   *proc = NULL;
	XLogRecPtr	lastLSN;

	Assert(mode >= 0 && mode < POLAR_NUM_ALL_REP_WAIT_MODE);

	lastLSN = 0;

	proc = (PGPROC *) SHMQueueNext(&(WalSndCtl->SyncRepQueue[mode]),
								   &(WalSndCtl->SyncRepQueue[mode]),
								   offsetof(PGPROC, syncRepLinks));

	while (proc)
	{
		/*
		 * Check the queue is ordered by LSN and that multiple procs don't
		 * have matching LSNs
		 */
		if (proc->waitLSN <= lastLSN)
			return false;

		lastLSN = proc->waitLSN;

		proc = (PGPROC *) SHMQueueNext(&(WalSndCtl->SyncRepQueue[mode]),
									   &(proc->syncRepLinks),
									   offsetof(PGPROC, syncRepLinks));
	}

	return true;
}
#endif

/*
 * ===========================================================
 * Synchronous Replication functions executed by any process
 * ===========================================================
 */

bool
check_synchronous_standby_names(char **newval, void **extra, GucSource source)
{
	if (*newval != NULL && (*newval)[0] != '\0')
	{
		int			parse_rc;
		SyncRepConfigData *pconf;

		/* Reset communication variables to ensure a fresh start */
		syncrep_parse_result = NULL;
		syncrep_parse_error_msg = NULL;

		/* Parse the synchronous_standby_names string */
		syncrep_scanner_init(*newval);
		parse_rc = syncrep_yyparse();
		syncrep_scanner_finish();

		if (parse_rc != 0 || syncrep_parse_result == NULL)
		{
			GUC_check_errcode(ERRCODE_SYNTAX_ERROR);
			if (syncrep_parse_error_msg)
				GUC_check_errdetail("%s", syncrep_parse_error_msg);
			else
				GUC_check_errdetail("synchronous_standby_names parser failed");
			return false;
		}

		if (syncrep_parse_result->num_sync <= 0)
		{
			GUC_check_errmsg("number of synchronous standbys (%d) must be greater than zero",
							 syncrep_parse_result->num_sync);
			return false;
		}

		/* GUC extra value must be malloc'd, not palloc'd */
		pconf = (SyncRepConfigData *)
			malloc(syncrep_parse_result->config_size);
		if (pconf == NULL)
			return false;
		memcpy(pconf, syncrep_parse_result, syncrep_parse_result->config_size);

		*extra = (void *) pconf;

		/*
		 * We need not explicitly clean up syncrep_parse_result.  It, and any
		 * other cruft generated during parsing, will be freed when the
		 * current memory context is deleted.  (This code is generally run in
		 * a short-lived context used for config file processing, so that will
		 * not be very long.)
		 */
	}
	else
		*extra = NULL;

	return true;
}

void
assign_synchronous_standby_names(const char *newval, void *extra)
{
	SyncRepConfig = (SyncRepConfigData *) extra;
}

void
assign_synchronous_commit(int newval, void *extra)
{
	switch (newval)
	{
		case SYNCHRONOUS_COMMIT_REMOTE_WRITE:
			SyncRepWaitMode = SYNC_REP_WAIT_WRITE;
			break;
		case SYNCHRONOUS_COMMIT_REMOTE_FLUSH:
			SyncRepWaitMode = SYNC_REP_WAIT_FLUSH;
			break;
		case SYNCHRONOUS_COMMIT_REMOTE_APPLY:
			SyncRepWaitMode = SYNC_REP_WAIT_APPLY;
			break;
		default:
			SyncRepWaitMode = SYNC_REP_NO_WAIT;
			break;
	}
}

/*
 * POLAR: This function implements synchronous ddl. Update the LSNs on
 * apply queue upon our latest state and wake backend process.
 *
 * Return false if there is no existed replica replication slot.
 */
bool
polar_release_ddl_waiters(void)
{
	volatile WalSndCtlData *walsndctl = WalSndCtl;
	XLogRecPtr	ddl_applyptr = InvalidXLogRecPtr;
	bool		replica_slot_exist = true;
	bool		replica_slot_all_active = true;
	int			ddl_numapply = 0;

	if (!(polar_enable_sync_ddl && polar_enable_shared_storage_mode))
		return true;

	LWLockAcquire(SyncRepLock, LW_EXCLUSIVE);

	/*
	 * No need to check whether we are a sync replica or not, just calculate
	 * the apply synced positions among all replica(no standby).
	 *
	 * When no replica replication slot exists, replica_slot_exist is set to
	 * false. Then it's futile for ddl backends to continue waiting, so we
	 * just wake all backends.
	 *
	 * When some replica replication slots are inactive,
	 * replica_slot_all_active is set to false. And we don't actually wake the
	 * ddl backend because some slots may return to active. So we just skip
	 * the left procedure, waiting for the next time to call this function.
	 *
	 * It's safe to check the current value without the lock, because it's
	 * only ever updated by one process. But we must take the lock to change
	 * it.
	 */
	replica_slot_exist = polar_get_ddl_applyptr(&ddl_applyptr,
												&replica_slot_all_active);

	if (!replica_slot_exist)
	{
		SyncRepWakeQueue(true, POLAR_SYNC_DDL_WAIT_APPLY);
		LWLockRelease(SyncRepLock);
		return false;
	}

	if (!replica_slot_all_active)
	{
		LWLockRelease(SyncRepLock);
		return true;
	}

	Assert(!XLogRecPtrIsInvalid(ddl_applyptr));

	/*
	 * Set the lsn first so that when we wake backends, they will release up
	 * to this location.
	 *
	 * Wake ddl apply queue. we can use SyncRepWakeQueue to wake ddl apply
	 * queue.
	 */
	if (walsndctl->lsn[POLAR_SYNC_DDL_WAIT_APPLY] < ddl_applyptr)
	{
		walsndctl->lsn[POLAR_SYNC_DDL_WAIT_APPLY] = ddl_applyptr;
		ddl_numapply = SyncRepWakeQueue(false, POLAR_SYNC_DDL_WAIT_APPLY);
	}

	LWLockRelease(SyncRepLock);

	/* Wake backends which waits for synchronous ddl successfully. */
	if (ddl_numapply > 0)
		ereport(DEBUG2,
				(errmsg("Acquire the smallest apply lsn %X/%X among all replica and "
						"wake %d DDL waiting backends whose lsn is smaller than that.",
						LSN_FORMAT_ARGS(ddl_applyptr), ddl_numapply)));

	return true;
}


/*
 * POLAR: Calculate the oldest lock lsn among all replica.
 *
 * By search all replica replication slots, we may find 3 situations:
 * 1: All slots existed are active, then we calculate the oldest lock replay position.
 * 2: Some slots existed are inactive, then set replica_slot_all_active = false.
 * 3: No slots exists, then we return false.
 *
 * Return false if there is no replica replication slot existed.
 * Otherwise return true and store the lsn positions into ddl_applyptr.
 *
 * On return, replica_slot_all_active is set to false if there are
 * some replica replication slots inactive.
 *
 * If we only want to know if there are any replica slots, pass NULL
 * ddl_applyptr and replica_slot_all_active arguments.
 */
static bool
polar_get_ddl_applyptr(XLogRecPtr *ddl_applyptr, bool *replica_slot_all_active)
{
	bool		replica_slot_exist = false;
	uint32		slotno = 0;

	/* Compute the oldest lock lsn among all replicas. */
	LWLockAcquire(ReplicationSlotControlLock, LW_SHARED);
	for (slotno = 0; slotno < max_replication_slots; slotno++)
	{
		ReplicationSlot *s = &ReplicationSlotCtl->replication_slots[slotno];
		XLogRecPtr	lock_lsn;

		SpinLockAcquire(&s->mutex);
		lock_lsn = s->polar_replica_lock_lsn;
		SpinLockRelease(&s->mutex);

		/* ----------------
		 * 1. The slot must exist(s->in_use != 0)
		 * 2. The slot must be replica rather than standby(For standby,
		 * lock_lsn = slot->polar_replica_lock_lsn is InvalidRecPtr)
		 * ----------------
		 */
		if (!s->in_use || XLogRecPtrIsInvalid(lock_lsn))
			continue;

		replica_slot_exist = true;

		if (!replica_slot_all_active || !ddl_applyptr)
		{
			Assert(!replica_slot_all_active && !ddl_applyptr);

			break;
		}

		/* Some replica slots are inactive. */
		if (s->active_pid == 0)
		{
			*replica_slot_all_active = false;
			elog(LOG, "Replica replication slot '%s' is inactive.", (char *) &s->data.name);
		}

		if (!XLogRecPtrIsInvalid(lock_lsn) && (XLogRecPtrIsInvalid(*ddl_applyptr) || *ddl_applyptr > lock_lsn))
			*ddl_applyptr = lock_lsn;
	}
	LWLockRelease(ReplicationSlotControlLock);
	return replica_slot_exist;
}<|MERGE_RESOLUTION|>--- conflicted
+++ resolved
@@ -158,9 +158,6 @@
 	const char *old_status;
 	int			mode;
 
-	/* POLAR: Define some variables to call polar_get_ddl_applyptr(). */
-	bool		replica_slot_exist;
-
 	/*
 	 * Fast exit if user has not requested sync replication, or there are no
 	 * sync replication standby names defined.
@@ -180,15 +177,10 @@
 	 * SYNC_STANDBY_DEFINED is not set, the lock is not necessary because we
 	 * don't touch the queue.
 	 */
-<<<<<<< HEAD
 	if ((!SyncRepRequested() ||
-		 !((volatile WalSndCtlData *) WalSndCtl)->sync_standbys_defined) &&
+		 ((((volatile WalSndCtlData *) WalSndCtl)->sync_standbys_status) &
+		  (SYNC_STANDBY_INIT | SYNC_STANDBY_DEFINED)) == SYNC_STANDBY_INIT) &&
 		!polar_force_wait_apply)
-=======
-	if (!SyncRepRequested() ||
-		((((volatile WalSndCtlData *) WalSndCtl)->sync_standbys_status) &
-		 (SYNC_STANDBY_INIT | SYNC_STANDBY_DEFINED)) == SYNC_STANDBY_INIT)
->>>>>>> 5261b40a
 		return;
 
 	/* Cap the level for anything other than commit to remote flush only. */
@@ -218,21 +210,25 @@
 	 * condition but we'll be fetching that cache line anyway so it's likely
 	 * to be a low cost check.
 	 *
-<<<<<<< HEAD
-	 * POLAR: When using synchronous ddl, WalSndCtl->sync_standbys_defined is
-	 * meaningless. When no replica exists, we don't enter waiting queue.
-	 */
-	replica_slot_exist = polar_get_ddl_applyptr(NULL, NULL);
-
-	if ((!WalSndCtl->sync_standbys_defined && !polar_force_wait_apply) ||
-		(polar_force_wait_apply && !replica_slot_exist) ||
-		lsn <= WalSndCtl->lsn[mode])
-=======
 	 * If the sync standby data has not been initialized yet
 	 * (SYNC_STANDBY_INIT is not set), fall back to a check based on the LSN,
 	 * then do a direct GUC check.
 	 */
-	if (WalSndCtl->sync_standbys_status & SYNC_STANDBY_INIT)
+	if (polar_force_wait_apply)
+	{
+		/*
+		 * POLAR: When using synchronous ddl, WalSndCtl's sync_standbys_status
+		 * and sync_standbys_defined are meaningless. When no replica exists
+		 * or lsn is older enough, we don't enter waiting queue.
+		 */
+		if (lsn <= WalSndCtl->lsn[mode] ||
+			!polar_get_ddl_applyptr(NULL, NULL))
+		{
+			LWLockRelease(SyncRepLock);
+			return;
+		}
+	}
+	else if (WalSndCtl->sync_standbys_status & SYNC_STANDBY_INIT)
 	{
 		if ((WalSndCtl->sync_standbys_status & SYNC_STANDBY_DEFINED) == 0 ||
 			lsn <= WalSndCtl->lsn[mode])
@@ -253,7 +249,6 @@
 		return;
 	}
 	else if (!SyncStandbysDefined())
->>>>>>> 5261b40a
 	{
 		/*
 		 * If we are here, the sync standby data has not been initialized yet,
