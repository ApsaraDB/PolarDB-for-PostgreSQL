/*-------------------------------------------------------------------------
 *
 * syncrep.c
 *
 * Synchronous replication is new as of PostgreSQL 9.1.
 *
 * If requested, transaction commits wait until their commit LSN are
 * acknowledged by the synchronous standbys.
 *
 * This module contains the code for waiting and release of backends.
 * All code in this module executes on the primary. The core streaming
 * replication transport remains within WALreceiver/WALsender modules.
 *
 * The essence of this design is that it isolates all logic about
 * waiting/releasing onto the primary. The primary defines which standbys
 * it wishes to wait for. The standbys are completely unaware of the
 * durability requirements of transactions on the primary, reducing the
 * complexity of the code and streamlining both standby operations and
 * network bandwidth because there is no requirement to ship
 * per-transaction state information.
 *
 * Replication is either synchronous or not synchronous (async). If it is
 * async, we just fastpath out of here. If it is sync, then we wait for
 * the write, flush or apply location on the standby before releasing
 * the waiting backend. Further complexity in that interaction is
 * expected in later releases.
 *
 * The best performing way to manage the waiting backends is to have a
 * single ordered queue of waiting backends, so that we can avoid
 * searching the through all waiters each time we receive a reply.
 *
 * In 9.5 or before only a single standby could be considered as
 * synchronous. In 9.6 we support a priority-based multiple synchronous
 * standbys. In 10.0 a quorum-based multiple synchronous standbys is also
 * supported. The number of synchronous standbys that transactions
 * must wait for replies from is specified in synchronous_standby_names.
 * This parameter also specifies a list of standby names and the method
 * (FIRST and ANY) to choose synchronous standbys from the listed ones.
 *
 * The method FIRST specifies a priority-based synchronous replication
 * and makes transaction commits wait until their WAL records are
 * replicated to the requested number of synchronous standbys chosen based
 * on their priorities. The standbys whose names appear earlier in the list
 * are given higher priority and will be considered as synchronous.
 * Other standby servers appearing later in this list represent potential
 * synchronous standbys. If any of the current synchronous standbys
 * disconnects for whatever reason, it will be replaced immediately with
 * the next-highest-priority standby.
 *
 * The method ANY specifies a quorum-based synchronous replication
 * and makes transaction commits wait until their WAL records are
 * replicated to at least the requested number of synchronous standbys
 * in the list. All the standbys appearing in the list are considered as
 * candidates for quorum synchronous standbys.
 *
 * If neither FIRST nor ANY is specified, FIRST is used as the method.
 * This is for backward compatibility with 9.6 or before where only a
 * priority-based sync replication was supported.
 *
 * Before the standbys chosen from synchronous_standby_names can
 * become the synchronous standbys they must have caught up with
 * the primary; that may take some time. Once caught up,
 * the standbys which are considered as synchronous at that moment
 * will release waiters from the queue.
 *
 * Portions Copyright (c) 2010-2018, PostgreSQL Global Development Group
 *
 * IDENTIFICATION
 *	  src/backend/replication/syncrep.c
 *
 *-------------------------------------------------------------------------
 */
#include "postgres.h"

#include <unistd.h>

#include "access/xact.h"
#include "miscadmin.h"
#include "pgstat.h"
#include "replication/syncrep.h"
#include "replication/walsender.h"
#include "replication/walsender_private.h"
#include "storage/pmsignal.h"
#include "storage/proc.h"
#include "tcop/tcopprot.h"
#include "utils/builtins.h"
#include "utils/ps_status.h"

/* POLAR */
#include "replication/slot.h"

/* User-settable parameters for sync rep */
char	   *SyncRepStandbyNames;

#define SyncStandbysDefined() \
	(SyncRepStandbyNames != NULL && SyncRepStandbyNames[0] != '\0')

static bool announce_next_takeover = true;

SyncRepConfigData *SyncRepConfig = NULL;
static int	SyncRepWaitMode = SYNC_REP_NO_WAIT;

static void SyncRepQueueInsert(int mode);
static void SyncRepCancelWait(void);
static int	SyncRepWakeQueue(bool all, int mode);

static bool SyncRepGetSyncRecPtr(XLogRecPtr *writePtr,
					 XLogRecPtr *flushPtr,
					 XLogRecPtr *applyPtr,
					 bool *am_sync);
static void SyncRepGetOldestSyncRecPtr(XLogRecPtr *writePtr,
						   XLogRecPtr *flushPtr,
						   XLogRecPtr *applyPtr,
						   SyncRepStandbyData *sync_standbys,
						   int num_standbys);
static void SyncRepGetNthLatestSyncRecPtr(XLogRecPtr *writePtr,
							  XLogRecPtr *flushPtr,
							  XLogRecPtr *applyPtr,
							  SyncRepStandbyData *sync_standbys,
							  int num_standbys,
							  uint8 nth);
static int	SyncRepGetStandbyPriority(void);
static List *SyncRepGetSyncStandbysPriority(bool *am_sync);
static List *SyncRepGetSyncStandbysQuorum(bool *am_sync);
static int	standby_priority_comparator(const void *a, const void *b);
static int	cmp_lsn(const void *a, const void *b);

#ifdef USE_ASSERT_CHECKING
static bool SyncRepQueueIsOrderedByLSN(int mode);
#endif

/* POLAR */
static bool polar_get_ddl_applyptr(XLogRecPtr *ddl_applyptr, bool *replica_slot_all_active);

/*
 * ===========================================================
 * Synchronous Replication functions for normal user backends
 * ===========================================================
 */

/*
 * Wait for synchronous replication, if requested by user.
 *
 * Initially backends start in state SYNC_REP_NOT_WAITING and then
 * change that state to SYNC_REP_WAITING before adding ourselves
 * to the wait queue. During SyncRepWakeQueue() a WALSender changes
 * the state to SYNC_REP_WAIT_COMPLETE once replication is confirmed.
 * This backend then resets its state to SYNC_REP_NOT_WAITING.
 *
 * 'lsn' represents the LSN to wait for.  'commit' indicates whether this LSN
 * represents a commit record.  If it doesn't, then we wait only for the WAL
 * to be flushed if synchronous_commit is set to the higher level of
 * remote_apply, because only commit records provide apply feedback.
 *
 * POLAR: polar_standby_lock for sync DDL
 * If and only if using ddl sync replica, polar_force_wait_apply should be true
 */
void
SyncRepWaitForLSN(XLogRecPtr lsn, bool commit, bool polar_force_wait_apply)
{
	char	   *new_status = NULL;
	const char *old_status;
	int			mode;

	/* POLAR: Define some variables to call polar_get_ddl_applyptr(). */
	XLogRecPtr	ddl_applyptr = InvalidXLogRecPtr;
	bool replica_slot_all_active = true;
	bool replica_slot_exist;

	/* Cap the level for anything other than commit to remote flush only. */
	if (commit)
		mode = SyncRepWaitMode;
	else
		mode = Min(SyncRepWaitMode, SYNC_REP_WAIT_FLUSH);

	/*
	 * POLAR: when enable polardb(rw+ro node on shared disk), ddl must be sync mode
	 * We use stream replication stanby lock for ddl sync.
	 */
	if (polar_enable_shared_storage_mode)
	{
		if (polar_force_wait_apply)
			mode = SYNC_REP_WAIT_APPLY;
		else if (polar_enable_transaction_sync_mode == false)
			return;
	}

	/*
	 * Fast exit if user has not requested sync replication.
	 *
	 * POLAR: When enable polar_enable_ddl_sync_mode, no need to exit.
	 */
	if (!SyncRepRequested() && !polar_force_wait_apply)
		return;

	Assert(SHMQueueIsDetached(&(MyProc->syncRepLinks)));
	Assert(WalSndCtl != NULL);

	LWLockAcquire(SyncRepLock, LW_EXCLUSIVE);
	Assert(MyProc->syncRepState == SYNC_REP_NOT_WAITING);

	/*
	 * We don't wait for sync rep if WalSndCtl->sync_standbys_defined is not
	 * set.  See SyncRepUpdateSyncStandbysDefined.
	 *
	 * Also check that the standby hasn't already replied. Unlikely race
	 * condition but we'll be fetching that cache line anyway so it's likely
	 * to be a low cost check.
	 *
	 * POLAR: When using ddl sync replica, WalSndCtl->sync_standbys_defined is
	 * meaningless. When no replica slots exists, we don't enter waiting queue.
	 */
	replica_slot_exist = polar_get_ddl_applyptr(&ddl_applyptr,
												&replica_slot_all_active);
	if ((!WalSndCtl->sync_standbys_defined && !polar_force_wait_apply) ||
		(polar_force_wait_apply && !replica_slot_exist) ||
		(lsn <= WalSndCtl->lsn[mode]))
	{
		LWLockRelease(SyncRepLock);
		return;
	}

	/*
	 * Set our waitLSN so WALSender will know when to wake us, and add
	 * ourselves to the queue.
	 */
	MyProc->waitLSN = lsn;
	MyProc->syncRepState = SYNC_REP_WAITING;
	SyncRepQueueInsert(mode);
	Assert(SyncRepQueueIsOrderedByLSN(mode));
	LWLockRelease(SyncRepLock);

	/* Alter ps display to show waiting for sync rep. */
	if (update_process_title)
	{
		int			len;

		old_status = get_ps_display(&len);
		new_status = (char *) palloc(len + 32 + 1);
		memcpy(new_status, old_status, len);
		sprintf(new_status + len, " waiting for %X/%X",
				(uint32) (lsn >> 32), (uint32) lsn);
		set_ps_display(new_status, false);
		new_status[len] = '\0'; /* truncate off " waiting ..." */
	}

	/*
	 * Wait for specified LSN to be confirmed.
	 *
	 * Each proc has its own wait latch, so we perform a normal latch
	 * check/wait loop here.
	 */
	for (;;)
	{
		/* Must reset the latch before testing state. */
		ResetLatch(MyLatch);

		/*
		 * Acquiring the lock is not needed, the latch ensures proper
		 * barriers. If it looks like we're done, we must really be done,
		 * because once walsender changes the state to SYNC_REP_WAIT_COMPLETE,
		 * it will never update it again, so we can't be seeing a stale value
		 * in that case.
		 */
		if (MyProc->syncRepState == SYNC_REP_WAIT_COMPLETE)
			break;

		/*
		 * If a wait for synchronous replication is pending, we can neither
		 * acknowledge the commit nor raise ERROR or FATAL.  The latter would
		 * lead the client to believe that the transaction aborted, which is
		 * not true: it's already committed locally. The former is no good
		 * either: the client has requested synchronous replication, and is
		 * entitled to assume that an acknowledged commit is also replicated,
		 * which might not be true. So in this case we issue a WARNING (which
		 * some clients may be able to interpret) and shut off further output.
		 * We do NOT reset ProcDiePending, so that the process will die after
		 * the commit is cleaned up.
		 */
		if (ProcDiePending && !polar_force_wait_apply)
		{
			ereport(WARNING,
					(errcode(ERRCODE_ADMIN_SHUTDOWN),
					 errmsg("canceling the wait for synchronous replication and terminating connection due to administrator command"),
					 errdetail("The transaction has already committed locally, but might not have been replicated to the standby.")));
			whereToSendOutput = DestNone;
			SyncRepCancelWait();
			break;
		}
		/* POLAR: cancel the synchronous ddl. */
		else if (ProcDiePending && polar_force_wait_apply)
		{
			whereToSendOutput = DestNone;
			SyncRepCancelWait();
			ereport(ERROR,
					(errcode(ERRCODE_ADMIN_SHUTDOWN),
					 errmsg("canceling the wait for synchronous replication and terminating connection due to administrator command"),
					 errdetail("The synchronous ddl was canceled.")));
		}

		/*
		 * It's unclear what to do if a query cancel interrupt arrives.  We
		 * can't actually abort at this point, but ignoring the interrupt
		 * altogether is not helpful, so we just terminate the wait with a
		 * suitable warning.
		 */
		if (QueryCancelPending && !polar_force_wait_apply)
		{
			QueryCancelPending = false;
			ereport(WARNING,
					(errmsg("canceling wait for synchronous replication due to user request"),
					 errdetail("The transaction has already committed locally, but might not have been replicated to the standby.")));
			SyncRepCancelWait();
			break;
		}
		/* POLAR: cancel the synchronous ddl if a query cancel interrupt arrives. */
		else if (QueryCancelPending && polar_force_wait_apply)
		{
			QueryCancelPending = false;
			SyncRepCancelWait();
			ereport(ERROR,
					(errmsg("canceling wait for synchronous replication due to user request"),
					 errdetail("The synchronous ddl was canceled.")));
		}

		/*
		 * If the postmaster dies, we'll probably never get an
		 * acknowledgement, because all the wal sender processes will exit. So
		 * just bail out.
		 */
		if (!PostmasterIsAlive())
		{
			ProcDiePending = true;
			whereToSendOutput = DestNone;
			SyncRepCancelWait();
			break;
		}

		/*
		 * Wait on latch.  Any condition that should wake us up will set the
		 * latch, so no need for timeout.
		 */
		WaitLatch(MyLatch, WL_LATCH_SET | WL_POSTMASTER_DEATH, -1,
				  WAIT_EVENT_SYNC_REP);
	}

	/*
	 * WalSender has checked our LSN and has removed us from queue. Clean up
	 * state and leave.  It's OK to reset these shared memory fields without
	 * holding SyncRepLock, because any walsenders will ignore us anyway when
	 * we're not on the queue.  We need a read barrier to make sure we see the
	 * changes to the queue link (this might be unnecessary without
	 * assertions, but better safe than sorry).
	 */
	pg_read_barrier();
	Assert(SHMQueueIsDetached(&(MyProc->syncRepLinks)));
	MyProc->syncRepState = SYNC_REP_NOT_WAITING;
	MyProc->waitLSN = 0;

	if (new_status)
	{
		/* Reset ps display */
		set_ps_display(new_status, false);
		pfree(new_status);
	}
}

/*
 * Insert MyProc into the specified SyncRepQueue, maintaining sorted invariant.
 *
 * Usually we will go at tail of queue, though it's possible that we arrive
 * here out of order, so start at tail and work back to insertion point.
 */
static void
SyncRepQueueInsert(int mode)
{
	PGPROC	   *proc;

	Assert(mode >= 0 && mode < NUM_SYNC_REP_WAIT_MODE);
	proc = (PGPROC *) SHMQueuePrev(&(WalSndCtl->SyncRepQueue[mode]),
								   &(WalSndCtl->SyncRepQueue[mode]),
								   offsetof(PGPROC, syncRepLinks));

	while (proc)
	{
		/*
		 * Stop at the queue element that we should after to ensure the queue
		 * is ordered by LSN.
		 */
		if (proc->waitLSN < MyProc->waitLSN)
			break;

		proc = (PGPROC *) SHMQueuePrev(&(WalSndCtl->SyncRepQueue[mode]),
									   &(proc->syncRepLinks),
									   offsetof(PGPROC, syncRepLinks));
	}

	if (proc)
		SHMQueueInsertAfter(&(proc->syncRepLinks), &(MyProc->syncRepLinks));
	else
		SHMQueueInsertAfter(&(WalSndCtl->SyncRepQueue[mode]), &(MyProc->syncRepLinks));
}

/*
 * Acquire SyncRepLock and cancel any wait currently in progress.
 */
static void
SyncRepCancelWait(void)
{
	LWLockAcquire(SyncRepLock, LW_EXCLUSIVE);
	if (!SHMQueueIsDetached(&(MyProc->syncRepLinks)))
		SHMQueueDelete(&(MyProc->syncRepLinks));
	MyProc->syncRepState = SYNC_REP_NOT_WAITING;
	LWLockRelease(SyncRepLock);
}

void
SyncRepCleanupAtProcExit(void)
{
	/*
<<<<<<< HEAD
	 * First check if we are removed from the queue without the lock to
	 * not slow down backend exit.
=======
	 * First check if we are removed from the queue without the lock to not
	 * slow down backend exit.
>>>>>>> 25180875
	 */
	if (!SHMQueueIsDetached(&(MyProc->syncRepLinks)))
	{
		LWLockAcquire(SyncRepLock, LW_EXCLUSIVE);
<<<<<<< HEAD
		/* maybe we have just been removed, so recheck */
		if (!SHMQueueIsDetached(&(MyProc->syncRepLinks)))
			SHMQueueDelete(&(MyProc->syncRepLinks));
=======

		/* maybe we have just been removed, so recheck */
		if (!SHMQueueIsDetached(&(MyProc->syncRepLinks)))
			SHMQueueDelete(&(MyProc->syncRepLinks));

>>>>>>> 25180875
		LWLockRelease(SyncRepLock);
	}
}

/*
 * ===========================================================
 * Synchronous Replication functions for wal sender processes
 * ===========================================================
 */

/*
 * Take any action required to initialise sync rep state from config
 * data. Called at WALSender startup and after each SIGHUP.
 */
void
SyncRepInitConfig(void)
{
	int			priority;

	/*
	 * Determine if we are a potential sync standby and remember the result
	 * for handling replies from standby.
	 */
	priority = SyncRepGetStandbyPriority();
	if (MyWalSnd->sync_standby_priority != priority)
	{
		SpinLockAcquire(&MyWalSnd->mutex);
		MyWalSnd->sync_standby_priority = priority;
		SpinLockRelease(&MyWalSnd->mutex);

		ereport(DEBUG1,
				(errmsg("standby \"%s\" now has synchronous standby priority %u",
						application_name, priority)));
	}
}

/*
 * Update the LSNs on each queue based upon our latest state. This
 * implements a simple policy of first-valid-sync-standby-releases-waiter.
 *
 * Other policies are possible, which would change what we do here and
 * perhaps also which information we store as well.
 */
void
SyncRepReleaseWaiters(void)
{
	volatile WalSndCtlData *walsndctl = WalSndCtl;
	XLogRecPtr	writePtr;
	XLogRecPtr	flushPtr;
	XLogRecPtr	applyPtr;
	bool		got_recptr;
	bool		am_sync;
	int			numwrite = 0;
	int			numflush = 0;
	int			numapply = 0;

	/*
	 * If this WALSender is serving a standby that is not on the list of
	 * potential sync standbys then we have nothing to do. If we are still
	 * starting up, still running base backup or the current flush position is
	 * still invalid, then leave quickly also.  Streaming or stopping WAL
	 * senders are allowed to release waiters.
	 */
	if (MyWalSnd->sync_standby_priority == 0 ||
		(MyWalSnd->state != WALSNDSTATE_STREAMING &&
		 MyWalSnd->state != WALSNDSTATE_STOPPING) ||
		XLogRecPtrIsInvalid(MyWalSnd->flush))
	{
		announce_next_takeover = true;
		return;
	}

	/*
	 * We're a potential sync standby. Release waiters if there are enough
	 * sync standbys and we are considered as sync.
	 */
	LWLockAcquire(SyncRepLock, LW_EXCLUSIVE);

	/*
	 * Check whether we are a sync standby or not, and calculate the synced
	 * positions among all sync standbys.  (Note: although this step does not
	 * of itself require holding SyncRepLock, it seems like a good idea to do
	 * it after acquiring the lock.  This ensures that the WAL pointers we use
	 * to release waiters are newer than any previous execution of this
	 * routine used.)
	 */
	got_recptr = SyncRepGetSyncRecPtr(&writePtr, &flushPtr, &applyPtr, &am_sync);

	/*
	 * If we are managing a sync standby, though we weren't prior to this,
	 * then announce we are now a sync standby.
	 */
	if (announce_next_takeover && am_sync)
	{
		announce_next_takeover = false;

		if (SyncRepConfig->syncrep_method == SYNC_REP_PRIORITY)
			ereport(LOG,
					(errmsg("standby \"%s\" is now a synchronous standby with priority %u",
							application_name, MyWalSnd->sync_standby_priority)));
		else
			ereport(LOG,
					(errmsg("standby \"%s\" is now a candidate for quorum synchronous standby",
							application_name)));
	}

	/*
	 * If the number of sync standbys is less than requested or we aren't
	 * managing a sync standby then just leave.
	 */
	if (!got_recptr || !am_sync)
	{
		LWLockRelease(SyncRepLock);
		announce_next_takeover = !am_sync;
		return;
	}

	/*
	 * Set the lsn first so that when we wake backends they will release up to
	 * this location.
	 */
	if (walsndctl->lsn[SYNC_REP_WAIT_WRITE] < writePtr)
	{
		walsndctl->lsn[SYNC_REP_WAIT_WRITE] = writePtr;
		numwrite = SyncRepWakeQueue(false, SYNC_REP_WAIT_WRITE);
	}
	if (walsndctl->lsn[SYNC_REP_WAIT_FLUSH] < flushPtr)
	{
		walsndctl->lsn[SYNC_REP_WAIT_FLUSH] = flushPtr;
		numflush = SyncRepWakeQueue(false, SYNC_REP_WAIT_FLUSH);
	}

	/*
	 * POLAR: When use DDL sync replica, don't call SyncRepWakeQueue to
	 * wake apply queue.
	 */
	if (walsndctl->lsn[SYNC_REP_WAIT_APPLY] < applyPtr &&
		!(polar_enable_ddl_sync_mode && polar_enable_shared_storage_mode))
	{
		walsndctl->lsn[SYNC_REP_WAIT_APPLY] = applyPtr;
		numapply = SyncRepWakeQueue(false, SYNC_REP_WAIT_APPLY);
	}

	LWLockRelease(SyncRepLock);

	elog(DEBUG3, "released %d procs up to write %X/%X, %d procs up to flush %X/%X, %d procs up to apply %X/%X",
		 numwrite, (uint32) (writePtr >> 32), (uint32) writePtr,
		 numflush, (uint32) (flushPtr >> 32), (uint32) flushPtr,
		 numapply, (uint32) (applyPtr >> 32), (uint32) applyPtr);
}

/*
 * Calculate the synced Write, Flush and Apply positions among sync standbys.
 *
 * Return false if the number of sync standbys is less than
 * synchronous_standby_names specifies. Otherwise return true and
 * store the positions into *writePtr, *flushPtr and *applyPtr.
 *
 * On return, *am_sync is set to true if this walsender is connecting to
 * sync standby. Otherwise it's set to false.
 */
static bool
SyncRepGetSyncRecPtr(XLogRecPtr *writePtr, XLogRecPtr *flushPtr,
					 XLogRecPtr *applyPtr, bool *am_sync)
{
	SyncRepStandbyData *sync_standbys;
	int			num_standbys;
	int			i;

	/* Initialize default results */
	*writePtr = InvalidXLogRecPtr;
	*flushPtr = InvalidXLogRecPtr;
	*applyPtr = InvalidXLogRecPtr;
	*am_sync = false;

	/* Quick out if not even configured to be synchronous */
	if (SyncRepConfig == NULL)
		return false;

	/* Get standbys that are considered as synchronous at this moment */
	num_standbys = SyncRepGetCandidateStandbys(&sync_standbys);

	/* Am I among the candidate sync standbys? */
	for (i = 0; i < num_standbys; i++)
	{
		if (sync_standbys[i].is_me)
		{
			*am_sync = true;
			break;
		}
	}

	/*
	 * Nothing more to do if we are not managing a sync standby or there are
	 * not enough synchronous standbys.
	 */
	if (!(*am_sync) ||
		num_standbys < SyncRepConfig->num_sync)
	{
		pfree(sync_standbys);
		return false;
	}

	/*
	 * In a priority-based sync replication, the synced positions are the
	 * oldest ones among sync standbys. In a quorum-based, they are the Nth
	 * latest ones.
	 *
	 * SyncRepGetNthLatestSyncRecPtr() also can calculate the oldest
	 * positions. But we use SyncRepGetOldestSyncRecPtr() for that calculation
	 * because it's a bit more efficient.
	 *
	 * XXX If the numbers of current and requested sync standbys are the same,
	 * we can use SyncRepGetOldestSyncRecPtr() to calculate the synced
	 * positions even in a quorum-based sync replication.
	 */
	if (SyncRepConfig->syncrep_method == SYNC_REP_PRIORITY)
	{
		SyncRepGetOldestSyncRecPtr(writePtr, flushPtr, applyPtr,
								   sync_standbys, num_standbys);
	}
	else
	{
		SyncRepGetNthLatestSyncRecPtr(writePtr, flushPtr, applyPtr,
									  sync_standbys, num_standbys,
									  SyncRepConfig->num_sync);
	}

	pfree(sync_standbys);
	return true;
}

/*
 * Calculate the oldest Write, Flush and Apply positions among sync standbys.
 */
static void
SyncRepGetOldestSyncRecPtr(XLogRecPtr *writePtr,
						   XLogRecPtr *flushPtr,
						   XLogRecPtr *applyPtr,
						   SyncRepStandbyData *sync_standbys,
						   int num_standbys)
{
	int			i;

	/*
	 * Scan through all sync standbys and calculate the oldest Write, Flush
	 * and Apply positions.  We assume *writePtr et al were initialized to
	 * InvalidXLogRecPtr.
	 */
	for (i = 0; i < num_standbys; i++)
	{
		XLogRecPtr	write = sync_standbys[i].write;
		XLogRecPtr	flush = sync_standbys[i].flush;
		XLogRecPtr	apply = sync_standbys[i].apply;

		if (XLogRecPtrIsInvalid(*writePtr) || *writePtr > write)
			*writePtr = write;
		if (XLogRecPtrIsInvalid(*flushPtr) || *flushPtr > flush)
			*flushPtr = flush;
		if (XLogRecPtrIsInvalid(*applyPtr) || *applyPtr > apply)
			*applyPtr = apply;
	}
}

/*
 * Calculate the Nth latest Write, Flush and Apply positions among sync
 * standbys.
 */
static void
SyncRepGetNthLatestSyncRecPtr(XLogRecPtr *writePtr,
							  XLogRecPtr *flushPtr,
							  XLogRecPtr *applyPtr,
							  SyncRepStandbyData *sync_standbys,
							  int num_standbys,
							  uint8 nth)
{
	XLogRecPtr *write_array;
	XLogRecPtr *flush_array;
	XLogRecPtr *apply_array;
	int			i;

	/* Should have enough candidates, or somebody messed up */
	Assert(nth > 0 && nth <= num_standbys);

	write_array = (XLogRecPtr *) palloc(sizeof(XLogRecPtr) * num_standbys);
	flush_array = (XLogRecPtr *) palloc(sizeof(XLogRecPtr) * num_standbys);
	apply_array = (XLogRecPtr *) palloc(sizeof(XLogRecPtr) * num_standbys);

	for (i = 0; i < num_standbys; i++)
	{
		write_array[i] = sync_standbys[i].write;
		flush_array[i] = sync_standbys[i].flush;
		apply_array[i] = sync_standbys[i].apply;
	}

	/* Sort each array in descending order */
	qsort(write_array, num_standbys, sizeof(XLogRecPtr), cmp_lsn);
	qsort(flush_array, num_standbys, sizeof(XLogRecPtr), cmp_lsn);
	qsort(apply_array, num_standbys, sizeof(XLogRecPtr), cmp_lsn);

	/* Get Nth latest Write, Flush, Apply positions */
	*writePtr = write_array[nth - 1];
	*flushPtr = flush_array[nth - 1];
	*applyPtr = apply_array[nth - 1];

	pfree(write_array);
	pfree(flush_array);
	pfree(apply_array);
}

/*
 * Compare lsn in order to sort array in descending order.
 */
static int
cmp_lsn(const void *a, const void *b)
{
	XLogRecPtr	lsn1 = *((const XLogRecPtr *) a);
	XLogRecPtr	lsn2 = *((const XLogRecPtr *) b);

	if (lsn1 > lsn2)
		return -1;
	else if (lsn1 == lsn2)
		return 0;
	else
		return 1;
}

/*
 * Return data about walsenders that are candidates to be sync standbys.
 *
 * *standbys is set to a palloc'd array of structs of per-walsender data,
 * and the number of valid entries (candidate sync senders) is returned.
 * (This might be more or fewer than num_sync; caller must check.)
 */
int
SyncRepGetCandidateStandbys(SyncRepStandbyData **standbys)
{
	int			i;
	int			n;

	/* Create result array */
	*standbys = (SyncRepStandbyData *)
		palloc(max_wal_senders * sizeof(SyncRepStandbyData));

	/* Quick exit if sync replication is not requested */
	if (SyncRepConfig == NULL)
		return 0;

	/* Collect raw data from shared memory */
	n = 0;
	for (i = 0; i < max_wal_senders; i++)
	{
		volatile WalSnd *walsnd;	/* Use volatile pointer to prevent code
									 * rearrangement */
		SyncRepStandbyData *stby;
		WalSndState state;		/* not included in SyncRepStandbyData */

		walsnd = &WalSndCtl->walsnds[i];
		stby = *standbys + n;

		SpinLockAcquire(&walsnd->mutex);
		stby->pid = walsnd->pid;
		state = walsnd->state;
		stby->write = walsnd->write;
		stby->flush = walsnd->flush;
		stby->apply = walsnd->apply;
		stby->sync_standby_priority = walsnd->sync_standby_priority;
		SpinLockRelease(&walsnd->mutex);

		/* Must be active */
		if (stby->pid == 0)
			continue;

		/* Must be streaming or stopping */
		if (state != WALSNDSTATE_STREAMING &&
			state != WALSNDSTATE_STOPPING)
			continue;

		/* Must be synchronous */
		if (stby->sync_standby_priority == 0)
			continue;

		/* Must have a valid flush position */
		if (XLogRecPtrIsInvalid(stby->flush))
			continue;

		/* OK, it's a candidate */
		stby->walsnd_index = i;
		stby->is_me = (walsnd == MyWalSnd);
		n++;
	}

	/*
	 * In quorum mode, we return all the candidates.  In priority mode, if we
	 * have too many candidates then return only the num_sync ones of highest
	 * priority.
	 */
	if (SyncRepConfig->syncrep_method == SYNC_REP_PRIORITY &&
		n > SyncRepConfig->num_sync)
	{
		/* Sort by priority ... */
		qsort(*standbys, n, sizeof(SyncRepStandbyData),
			  standby_priority_comparator);
		/* ... then report just the first num_sync ones */
		n = SyncRepConfig->num_sync;
	}

	return n;
}

/*
 * qsort comparator to sort SyncRepStandbyData entries by priority
 */
static int
standby_priority_comparator(const void *a, const void *b)
{
	const SyncRepStandbyData *sa = (const SyncRepStandbyData *) a;
	const SyncRepStandbyData *sb = (const SyncRepStandbyData *) b;

	/* First, sort by increasing priority value */
	if (sa->sync_standby_priority != sb->sync_standby_priority)
		return sa->sync_standby_priority - sb->sync_standby_priority;

	/*
	 * We might have equal priority values; arbitrarily break ties by position
	 * in the WALSnd array.  (This is utterly bogus, since that is arrival
	 * order dependent, but there are regression tests that rely on it.)
	 */
	return sa->walsnd_index - sb->walsnd_index;
}


/*
 * Return the list of sync standbys, or NIL if no sync standby is connected.
 *
 * The caller must hold SyncRepLock.
 *
 * On return, *am_sync is set to true if this walsender is connecting to
 * sync standby. Otherwise it's set to false.
 *
 * XXX This function is BROKEN and should not be used in new code.  It has
 * an inherent race condition, since the returned list of integer indexes
 * might no longer correspond to reality.
 */
List *
SyncRepGetSyncStandbys(bool *am_sync)
{
	/* Set default result */
	if (am_sync != NULL)
		*am_sync = false;

	/* Quick exit if sync replication is not requested */
	if (SyncRepConfig == NULL)
		return NIL;

	return (SyncRepConfig->syncrep_method == SYNC_REP_PRIORITY) ?
		SyncRepGetSyncStandbysPriority(am_sync) :
		SyncRepGetSyncStandbysQuorum(am_sync);
}

/*
 * Return the list of all the candidates for quorum sync standbys,
 * or NIL if no such standby is connected.
 *
 * The caller must hold SyncRepLock. This function must be called only in
 * a quorum-based sync replication.
 *
 * On return, *am_sync is set to true if this walsender is connecting to
 * sync standby. Otherwise it's set to false.
 */
static List *
SyncRepGetSyncStandbysQuorum(bool *am_sync)
{
	List	   *result = NIL;
	int			i;
	volatile WalSnd *walsnd;	/* Use volatile pointer to prevent code
								 * rearrangement */

	Assert(SyncRepConfig->syncrep_method == SYNC_REP_QUORUM);

	for (i = 0; i < max_wal_senders; i++)
	{
		XLogRecPtr	flush;
		WalSndState state;
		int			pid;

		walsnd = &WalSndCtl->walsnds[i];

		SpinLockAcquire(&walsnd->mutex);
		pid = walsnd->pid;
		flush = walsnd->flush;
		state = walsnd->state;
		SpinLockRelease(&walsnd->mutex);

		/* Must be active */
		if (pid == 0)
			continue;

		/* Must be streaming or stopping */
		if (state != WALSNDSTATE_STREAMING &&
			state != WALSNDSTATE_STOPPING)
			continue;

		/* Must be synchronous */
		if (walsnd->sync_standby_priority == 0)
			continue;

		/* Must have a valid flush position */
		if (XLogRecPtrIsInvalid(flush))
			continue;

		/*
		 * Consider this standby as a candidate for quorum sync standbys and
		 * append it to the result.
		 */
		result = lappend_int(result, i);
		if (am_sync != NULL && walsnd == MyWalSnd)
			*am_sync = true;
	}

	return result;
}

/*
 * Return the list of sync standbys chosen based on their priorities,
 * or NIL if no sync standby is connected.
 *
 * If there are multiple standbys with the same priority,
 * the first one found is selected preferentially.
 *
 * The caller must hold SyncRepLock. This function must be called only in
 * a priority-based sync replication.
 *
 * On return, *am_sync is set to true if this walsender is connecting to
 * sync standby. Otherwise it's set to false.
 */
static List *
SyncRepGetSyncStandbysPriority(bool *am_sync)
{
	List	   *result = NIL;
	List	   *pending = NIL;
	int			lowest_priority;
	int			next_highest_priority;
	int			this_priority;
	int			priority;
	int			i;
	bool		am_in_pending = false;
	volatile WalSnd *walsnd;	/* Use volatile pointer to prevent code
								 * rearrangement */

	Assert(SyncRepConfig->syncrep_method == SYNC_REP_PRIORITY);

	lowest_priority = SyncRepConfig->nmembers;
	next_highest_priority = lowest_priority + 1;

	/*
	 * Find the sync standbys which have the highest priority (i.e, 1). Also
	 * store all the other potential sync standbys into the pending list, in
	 * order to scan it later and find other sync standbys from it quickly.
	 */
	for (i = 0; i < max_wal_senders; i++)
	{
		XLogRecPtr	flush;
		WalSndState state;
		int			pid;

		walsnd = &WalSndCtl->walsnds[i];

		SpinLockAcquire(&walsnd->mutex);
		pid = walsnd->pid;
		flush = walsnd->flush;
		state = walsnd->state;
		SpinLockRelease(&walsnd->mutex);

		/* Must be active */
		if (pid == 0)
			continue;

		/* Must be streaming or stopping */
		if (state != WALSNDSTATE_STREAMING &&
			state != WALSNDSTATE_STOPPING)
			continue;

		/* Must be synchronous */
		this_priority = walsnd->sync_standby_priority;
		if (this_priority == 0)
			continue;

		/* Must have a valid flush position */
		if (XLogRecPtrIsInvalid(flush))
			continue;

		/*
		 * If the priority is equal to 1, consider this standby as sync and
		 * append it to the result. Otherwise append this standby to the
		 * pending list to check if it's actually sync or not later.
		 */
		if (this_priority == 1)
		{
			result = lappend_int(result, i);
			if (am_sync != NULL && walsnd == MyWalSnd)
				*am_sync = true;
			if (list_length(result) == SyncRepConfig->num_sync)
			{
				list_free(pending);
				return result;	/* Exit if got enough sync standbys */
			}
		}
		else
		{
			pending = lappend_int(pending, i);
			if (am_sync != NULL && walsnd == MyWalSnd)
				am_in_pending = true;

			/*
			 * Track the highest priority among the standbys in the pending
			 * list, in order to use it as the starting priority for later
			 * scan of the list. This is useful to find quickly the sync
			 * standbys from the pending list later because we can skip
			 * unnecessary scans for the unused priorities.
			 */
			if (this_priority < next_highest_priority)
				next_highest_priority = this_priority;
		}
	}

	/*
	 * Consider all pending standbys as sync if the number of them plus
	 * already-found sync ones is lower than the configuration requests.
	 */
	if (list_length(result) + list_length(pending) <= SyncRepConfig->num_sync)
	{
		bool		needfree = (result != NIL && pending != NIL);

		/*
		 * Set *am_sync to true if this walsender is in the pending list
		 * because all pending standbys are considered as sync.
		 */
		if (am_sync != NULL && !(*am_sync))
			*am_sync = am_in_pending;

		result = list_concat(result, pending);
		if (needfree)
			pfree(pending);
		return result;
	}

	/*
	 * Find the sync standbys from the pending list.
	 */
	priority = next_highest_priority;
	while (priority <= lowest_priority)
	{
		ListCell   *cell;
		ListCell   *prev = NULL;
		ListCell   *next;

		next_highest_priority = lowest_priority + 1;

		for (cell = list_head(pending); cell != NULL; cell = next)
		{
			i = lfirst_int(cell);
			walsnd = &WalSndCtl->walsnds[i];

			next = lnext(cell);

			this_priority = walsnd->sync_standby_priority;
			if (this_priority == priority)
			{
				result = lappend_int(result, i);
				if (am_sync != NULL && walsnd == MyWalSnd)
					*am_sync = true;

				/*
				 * We should always exit here after the scan of pending list
				 * starts because we know that the list has enough elements to
				 * reach SyncRepConfig->num_sync.
				 */
				if (list_length(result) == SyncRepConfig->num_sync)
				{
					list_free(pending);
					return result;	/* Exit if got enough sync standbys */
				}

				/*
				 * Remove the entry for this sync standby from the list to
				 * prevent us from looking at the same entry again.
				 */
				pending = list_delete_cell(pending, cell, prev);

				continue;
			}

			if (this_priority < next_highest_priority)
				next_highest_priority = this_priority;

			prev = cell;
		}

		priority = next_highest_priority;
	}

	/*
	 * We might get here if the set of sync_standby_priority values in shared
	 * memory is inconsistent, as can happen transiently after a change in the
	 * synchronous_standby_names setting.  In that case, just return the
	 * incomplete list we have so far.  That will cause the caller to decide
	 * there aren't enough synchronous candidates, which should be a safe
	 * choice until the priority values become consistent again.
	 */
	list_free(pending);
	return result;
}

/*
 * Check if we are in the list of sync standbys, and if so, determine
 * priority sequence. Return priority if set, or zero to indicate that
 * we are not a potential sync standby.
 *
 * Compare the parameter SyncRepStandbyNames against the application_name
 * for this WALSender, or allow any name if we find a wildcard "*".
 */
static int
SyncRepGetStandbyPriority(void)
{
	const char *standby_name;
	int			priority;
	bool		found = false;

	/*
	 * Since synchronous cascade replication is not allowed, we always set the
	 * priority of cascading walsender to zero.
	 */
	if (am_cascading_walsender)
		return 0;

	if (!SyncStandbysDefined() || SyncRepConfig == NULL)
		return 0;

	standby_name = SyncRepConfig->member_names;
	for (priority = 1; priority <= SyncRepConfig->nmembers; priority++)
	{
		if (pg_strcasecmp(standby_name, application_name) == 0 ||
			strcmp(standby_name, "*") == 0)
		{
			found = true;
			break;
		}
		standby_name += strlen(standby_name) + 1;
	}

	if (!found)
		return 0;

	/*
	 * In quorum-based sync replication, all the standbys in the list have the
	 * same priority, one.
	 */
	return (SyncRepConfig->syncrep_method == SYNC_REP_PRIORITY) ? priority : 1;
}

/*
 * Walk the specified queue from head.  Set the state of any backends that
 * need to be woken, remove them from the queue, and then wake them.
 * Pass all = true to wake whole queue; otherwise, just wake up to
 * the walsender's LSN.
 *
 * Must hold SyncRepLock.
 */
static int
SyncRepWakeQueue(bool all, int mode)
{
	volatile WalSndCtlData *walsndctl = WalSndCtl;
	PGPROC	   *proc = NULL;
	PGPROC	   *thisproc = NULL;
	int			numprocs = 0;

	Assert(mode >= 0 && mode < NUM_SYNC_REP_WAIT_MODE);
	Assert(SyncRepQueueIsOrderedByLSN(mode));

	proc = (PGPROC *) SHMQueueNext(&(WalSndCtl->SyncRepQueue[mode]),
								   &(WalSndCtl->SyncRepQueue[mode]),
								   offsetof(PGPROC, syncRepLinks));

	while (proc)
	{
		/*
		 * Assume the queue is ordered by LSN
		 */
		if (!all && walsndctl->lsn[mode] < proc->waitLSN)
			return numprocs;

		/*
		 * Move to next proc, so we can delete thisproc from the queue.
		 * thisproc is valid, proc may be NULL after this.
		 */
		thisproc = proc;
		proc = (PGPROC *) SHMQueueNext(&(WalSndCtl->SyncRepQueue[mode]),
									   &(proc->syncRepLinks),
									   offsetof(PGPROC, syncRepLinks));

		/*
		 * Remove thisproc from queue.
		 */
		SHMQueueDelete(&(thisproc->syncRepLinks));

		/*
		 * SyncRepWaitForLSN() reads syncRepState without holding the lock, so
		 * make sure that it sees the queue link being removed before the
		 * syncRepState change.
		 */
		pg_write_barrier();

		/*
		 * Set state to complete; see SyncRepWaitForLSN() for discussion of
		 * the various states.
		 */
		thisproc->syncRepState = SYNC_REP_WAIT_COMPLETE;

		/*
		 * Wake only when we have set state and removed from queue.
		 */
		SetLatch(&(thisproc->procLatch));

		numprocs++;
	}

	return numprocs;
}

/*
 * The checkpointer calls this as needed to update the shared
 * sync_standbys_defined flag, so that backends don't remain permanently wedged
 * if synchronous_standby_names is unset.  It's safe to check the current value
 * without the lock, because it's only ever updated by one process.  But we
 * must take the lock to change it.
 */
void
SyncRepUpdateSyncStandbysDefined(void)
{
	bool		sync_standbys_defined = SyncStandbysDefined();

	if (sync_standbys_defined != WalSndCtl->sync_standbys_defined)
	{
		LWLockAcquire(SyncRepLock, LW_EXCLUSIVE);

		/*
		 * If synchronous_standby_names has been reset to empty, it's futile
		 * for backends to continue to waiting.  Since the user no longer
		 * wants synchronous replication, we'd better wake them up.
		 */
		if (!sync_standbys_defined)
		{
			int			i;

			/*
			 * POLAR: When enable polar_enable_ddl_sync_mode, only wake write & flush queue
			 * and leave apply queue to polar_release_ddl_waiters.
			 */
			int polar_num_sync_rep_wait_mode = NUM_SYNC_REP_WAIT_MODE;

			if (polar_enable_ddl_sync_mode && polar_enable_shared_storage_mode)
				polar_num_sync_rep_wait_mode--;

			for (i = 0; i < polar_num_sync_rep_wait_mode; i++)
				SyncRepWakeQueue(true, i);
		}

		/*
		 * Only allow people to join the queue when there are synchronous
		 * standbys defined.  Without this interlock, there's a race
		 * condition: we might wake up all the current waiters; then, some
		 * backend that hasn't yet reloaded its config might go to sleep on
		 * the queue (and never wake up).  This prevents that.
		 */
		WalSndCtl->sync_standbys_defined = sync_standbys_defined;

		LWLockRelease(SyncRepLock);
	}
}

#ifdef USE_ASSERT_CHECKING
static bool
SyncRepQueueIsOrderedByLSN(int mode)
{
	PGPROC	   *proc = NULL;
	XLogRecPtr	lastLSN;

	Assert(mode >= 0 && mode < NUM_SYNC_REP_WAIT_MODE);

	lastLSN = 0;

	proc = (PGPROC *) SHMQueueNext(&(WalSndCtl->SyncRepQueue[mode]),
								   &(WalSndCtl->SyncRepQueue[mode]),
								   offsetof(PGPROC, syncRepLinks));

	while (proc)
	{
		/*
		 * Check the queue is ordered by LSN and that multiple procs don't
		 * have matching LSNs
		 */
		if (proc->waitLSN <= lastLSN)
			return false;

		lastLSN = proc->waitLSN;

		proc = (PGPROC *) SHMQueueNext(&(WalSndCtl->SyncRepQueue[mode]),
									   &(proc->syncRepLinks),
									   offsetof(PGPROC, syncRepLinks));
	}

	return true;
}
#endif

/*
 * ===========================================================
 * Synchronous Replication functions executed by any process
 * ===========================================================
 */

bool
check_synchronous_standby_names(char **newval, void **extra, GucSource source)
{
	if (*newval != NULL && (*newval)[0] != '\0')
	{
		int			parse_rc;
		SyncRepConfigData *pconf;

		/* Reset communication variables to ensure a fresh start */
		syncrep_parse_result = NULL;
		syncrep_parse_error_msg = NULL;

		/* Parse the synchronous_standby_names string */
		syncrep_scanner_init(*newval);
		parse_rc = syncrep_yyparse();
		syncrep_scanner_finish();

		if (parse_rc != 0 || syncrep_parse_result == NULL)
		{
			GUC_check_errcode(ERRCODE_SYNTAX_ERROR);
			if (syncrep_parse_error_msg)
				GUC_check_errdetail("%s", syncrep_parse_error_msg);
			else
				GUC_check_errdetail("synchronous_standby_names parser failed");
			return false;
		}

		if (syncrep_parse_result->num_sync <= 0)
		{
			GUC_check_errmsg("number of synchronous standbys (%d) must be greater than zero",
							 syncrep_parse_result->num_sync);
			return false;
		}

		/* GUC extra value must be malloc'd, not palloc'd */
		pconf = (SyncRepConfigData *)
			malloc(syncrep_parse_result->config_size);
		if (pconf == NULL)
			return false;
		memcpy(pconf, syncrep_parse_result, syncrep_parse_result->config_size);

		*extra = (void *) pconf;

		/*
		 * We need not explicitly clean up syncrep_parse_result.  It, and any
		 * other cruft generated during parsing, will be freed when the
		 * current memory context is deleted.  (This code is generally run in
		 * a short-lived context used for config file processing, so that will
		 * not be very long.)
		 */
	}
	else
		*extra = NULL;

	return true;
}

void
assign_synchronous_standby_names(const char *newval, void *extra)
{
	SyncRepConfig = (SyncRepConfigData *) extra;
}

void
assign_synchronous_commit(int newval, void *extra)
{
	switch (newval)
	{
		case SYNCHRONOUS_COMMIT_REMOTE_WRITE:
			SyncRepWaitMode = SYNC_REP_WAIT_WRITE;
			break;
		case SYNCHRONOUS_COMMIT_REMOTE_FLUSH:
			SyncRepWaitMode = SYNC_REP_WAIT_FLUSH;
			break;
		case SYNCHRONOUS_COMMIT_REMOTE_APPLY:
			SyncRepWaitMode = SYNC_REP_WAIT_APPLY;
			break;
		default:
			SyncRepWaitMode = SYNC_REP_NO_WAIT;
			break;
	}
}

/*
 * POLAR: This function is to implement ddl sync replica. Update the LSNs on
 * apply queue upon our latest state and wake backend process.
 *
 * Return false if there is no existed replica replication slot.
 */
bool
polar_release_ddl_waiters(void)
{
	volatile WalSndCtlData *walsndctl = WalSndCtl;
	XLogRecPtr	ddl_applyptr = InvalidXLogRecPtr;
	bool		replica_slot_exist = true;
	bool		replica_slot_all_active = true;
	int			ddl_numapply = 0;

	if (!(polar_enable_ddl_sync_mode && polar_enable_shared_storage_mode))
		return true;

	LWLockAcquire(SyncRepLock, LW_EXCLUSIVE);
	/*
	 * No need to check whether we are a sync replica or not, just calculate
	 * the apply synced positions among all replica(no standby).
	 *
	 * When no replica replication slot exists, replica_slot_exist is set to
	 * false. Then it's futile for ddl backends to continue waiting, so we just
	 * wake all backends.
	 *
	 * When some replica replication slots are inactive, replica_slot_all_active
	 * is set to false. And we don't actually wake the ddl backend because some
	 * slots may return to active. So we just skip the left procedure, waiting
	 * for the next time to call this function.
	 *
	 * It's safe to check the current value without the lock, because it's only
	 * ever updated by one process. But we must take the lock to change it.
	 */
	replica_slot_exist = polar_get_ddl_applyptr(&ddl_applyptr,
												&replica_slot_all_active);

	if (!replica_slot_exist)
	{
		SyncRepWakeQueue(true, SYNC_REP_WAIT_APPLY);
		LWLockRelease(SyncRepLock);
		return false;
	}

	if (!replica_slot_all_active)
	{
		LWLockRelease(SyncRepLock);
		return true;
	}

	Assert(!XLogRecPtrIsInvalid(ddl_applyptr));

	/*
	 * Set the lsn first so that when we wake backends, they will release up to
	 * this location.
	 *
	 * Wake apply queue. we can use SyncRepWakeQueue to wake apply queue.
	 */
	if (walsndctl->lsn[SYNC_REP_WAIT_APPLY] < ddl_applyptr)
	{
		walsndctl->lsn[SYNC_REP_WAIT_APPLY] = ddl_applyptr;
		ddl_numapply = SyncRepWakeQueue(false, SYNC_REP_WAIT_APPLY);
	}

	LWLockRelease(SyncRepLock);

	/* Wake backends which waits for ddl sync replica successfully. */
	if (ddl_numapply > 0)
		ereport(LOG,
				(errmsg("Acquire the smallest apply lsn among all replica and wake %d DDL waiting backends whose lsn are smaller than that.",
						ddl_numapply)));

	elog(DEBUG3, "ddl sync released %d procs up to apply %X/%X",
		 ddl_numapply, (uint32) (ddl_applyptr >> 32), (uint32) ddl_applyptr);

	return true;
}


/*
 * POLAR: Calculate the oldest apply lsn among all replica.
 *
 * By search all replica replication slots, we may find 3 situations:
 * 1: All slots existed are active, then we calculate the oldest apply position.
 * 2: Some slots existed are inactive, then set replica_slot_all_active = false.
 * 3: No slots exists, then we return false.
 *
 * Return false if there is no replica replication slot existed.
 * Otherwise return true and store the lsn positions into ddl_applyptr.
 *
 * On return, replica_slot_all_active is set to true if there are
 * some replica replication slots inactive.
 */
static bool
polar_get_ddl_applyptr(XLogRecPtr *ddl_applyptr, bool *replica_slot_all_active)
{
	bool		replica_slot_exist = false;
	uint32 		slotno = 0;

	/* Compute the oldest apply lsn among all replicas. */
	LWLockAcquire(ReplicationSlotControlLock, LW_SHARED);
	for (slotno = 0; slotno < max_replication_slots; slotno++)
	{
		ReplicationSlot *s = &ReplicationSlotCtl->replication_slots[slotno];
		XLogRecPtr	apply_lsn;

		/*
		 * 1. The slot must exist(s->in_use != 0)
		 * 2. The slot must be replica rather than standby(For standby,
		 * apply_lsn = slot->data.polar_replica_apply_lsn is InvalidRecPtr)
		 */
		if (!s->in_use)
			continue;

		SpinLockAcquire(&s->mutex);
		if (polar_enable_async_ddl_lock_replay)
			apply_lsn = s->polar_replica_lock_lsn;
		else
			apply_lsn = s->data.polar_replica_apply_lsn;
		SpinLockRelease(&s->mutex);

		if (XLogRecPtrIsInvalid(apply_lsn))
			continue;

		replica_slot_exist = true;

		/* Some replica slots are inactive. */
		if (s->active_pid == 0)
		{
			*replica_slot_all_active = false;
			ereport(LOG, (errmsg("Replica replication slot '%s' is inactive.", (char *) &s->data.name)));
		}

		if (!XLogRecPtrIsInvalid(apply_lsn) &&
			(XLogRecPtrIsInvalid(*ddl_applyptr)
			 || *ddl_applyptr > apply_lsn))
			*ddl_applyptr = apply_lsn;

	}
	LWLockRelease(ReplicationSlotControlLock);
	return replica_slot_exist;
}<|MERGE_RESOLUTION|>--- conflicted
+++ resolved
@@ -418,28 +418,15 @@
 SyncRepCleanupAtProcExit(void)
 {
 	/*
-<<<<<<< HEAD
-	 * First check if we are removed from the queue without the lock to
-	 * not slow down backend exit.
-=======
 	 * First check if we are removed from the queue without the lock to not
 	 * slow down backend exit.
->>>>>>> 25180875
 	 */
 	if (!SHMQueueIsDetached(&(MyProc->syncRepLinks)))
 	{
 		LWLockAcquire(SyncRepLock, LW_EXCLUSIVE);
-<<<<<<< HEAD
 		/* maybe we have just been removed, so recheck */
 		if (!SHMQueueIsDetached(&(MyProc->syncRepLinks)))
 			SHMQueueDelete(&(MyProc->syncRepLinks));
-=======
-
-		/* maybe we have just been removed, so recheck */
-		if (!SHMQueueIsDetached(&(MyProc->syncRepLinks)))
-			SHMQueueDelete(&(MyProc->syncRepLinks));
-
->>>>>>> 25180875
 		LWLockRelease(SyncRepLock);
 	}
 }
