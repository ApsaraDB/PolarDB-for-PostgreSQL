--- conflicted
+++ resolved
@@ -902,11 +902,7 @@
 	 * do not apply this limit to background processes, since they all have
 	 * their own pools of PGPROC slots.
 	 */
-<<<<<<< HEAD
 	if (!am_superuser &&
-=======
-	if (AmRegularBackendProcess() && !am_superuser &&
->>>>>>> 50d3d22b
 		ReservedBackends > 0 &&
 		!HaveNFreeProcs(ReservedBackends))
 		ereport(FATAL,
