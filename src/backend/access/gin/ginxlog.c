/*-------------------------------------------------------------------------
 *
 * ginxlog.c
 *	  WAL replay logic for inverted index.
 *
 *
 * Portions Copyright (c) 1996-2018, PostgreSQL Global Development Group
 * Portions Copyright (c) 1994, Regents of the University of California
 *
 * IDENTIFICATION
 *			 src/backend/access/gin/ginxlog.c
 *-------------------------------------------------------------------------
 */
#include "postgres.h"

#include "access/bufmask.h"
#include "access/gin_private.h"
#include "access/ginxlog.h"
#include "access/xlogutils.h"
#include "utils/memutils.h"

static MemoryContext opCtx;		/* working memory for operations */

static void
ginRedoClearIncompleteSplit(XLogReaderState *record, uint8 block_id)
{
	XLogRecPtr	lsn = record->EndRecPtr;
	Buffer		buffer;
	Page		page;

	if (XLogReadBufferForRedo(record, block_id, &buffer) == BLK_NEEDS_REDO)
	{
		page = (Page) BufferGetPage(buffer);
		GinPageGetOpaque(page)->flags &= ~GIN_INCOMPLETE_SPLIT;

		PageSetLSN(page, lsn);
		MarkBufferDirty(buffer);
		polar_redo_set_buffer_oldest_lsn(buffer, record->ReadRecPtr);
	}
	if (BufferIsValid(buffer))
		UnlockReleaseBuffer(buffer);
}

static void
ginRedoCreateIndex(XLogReaderState *record)
{
	XLogRecPtr	lsn = record->EndRecPtr;
	Buffer		RootBuffer,
				MetaBuffer;
	Page		page;

	MetaBuffer = XLogInitBufferForRedo(record, 0);
	Assert(BufferGetBlockNumber(MetaBuffer) == GIN_METAPAGE_BLKNO);
	page = (Page) BufferGetPage(MetaBuffer);

	GinInitMetabuffer(MetaBuffer);

	PageSetLSN(page, lsn);
	MarkBufferDirty(MetaBuffer);
	polar_redo_set_buffer_oldest_lsn(MetaBuffer, record->ReadRecPtr);

	RootBuffer = XLogInitBufferForRedo(record, 1);
	Assert(BufferGetBlockNumber(RootBuffer) == GIN_ROOT_BLKNO);
	page = (Page) BufferGetPage(RootBuffer);

	GinInitBuffer(RootBuffer, GIN_LEAF);

	PageSetLSN(page, lsn);
	MarkBufferDirty(RootBuffer);
	polar_redo_set_buffer_oldest_lsn(RootBuffer, record->ReadRecPtr);

	UnlockReleaseBuffer(RootBuffer);
	UnlockReleaseBuffer(MetaBuffer);
}

static void
ginRedoCreatePTree(XLogReaderState *record)
{
	XLogRecPtr	lsn = record->EndRecPtr;
	ginxlogCreatePostingTree *data = (ginxlogCreatePostingTree *) XLogRecGetData(record);
	char	   *ptr;
	Buffer		buffer;
	Page		page;

	buffer = XLogInitBufferForRedo(record, 0);
	page = (Page) BufferGetPage(buffer);

	GinInitBuffer(buffer, GIN_DATA | GIN_LEAF | GIN_COMPRESSED);

	ptr = XLogRecGetData(record) + sizeof(ginxlogCreatePostingTree);

	/* Place page data */
	memcpy(GinDataLeafPageGetPostingList(page), ptr, data->size);

	GinDataPageSetDataSize(page, data->size);

	PageSetLSN(page, lsn);

	MarkBufferDirty(buffer);
	polar_redo_set_buffer_oldest_lsn(buffer, record->ReadRecPtr);
	UnlockReleaseBuffer(buffer);
}

void
ginRedoInsertEntry(Buffer buffer, bool isLeaf, BlockNumber rightblkno, void *rdata)
{
	Page		page = BufferGetPage(buffer);
	ginxlogInsertEntry *data = (ginxlogInsertEntry *) rdata;
	OffsetNumber offset = data->offset;
	IndexTuple	itup;

	if (rightblkno != InvalidBlockNumber)
	{
		/* update link to right page after split */
		Assert(!GinPageIsLeaf(page));
		Assert(offset >= FirstOffsetNumber && offset <= PageGetMaxOffsetNumber(page));
		itup = (IndexTuple) PageGetItem(page, PageGetItemId(page, offset));
		GinSetDownlink(itup, rightblkno);
	}

	if (data->isDelete)
	{
		Assert(GinPageIsLeaf(page));
		Assert(offset >= FirstOffsetNumber && offset <= PageGetMaxOffsetNumber(page));
		PageIndexTupleDelete(page, offset);
	}

	itup = &data->tuple;

	if (PageAddItem(page, (Item) itup, IndexTupleSize(itup), offset, false, false) == InvalidOffsetNumber)
	{
		RelFileNode node;
		ForkNumber	forknum;
		BlockNumber blknum;

		BufferGetTag(buffer, &node, &forknum, &blknum);
		elog(ERROR, "failed to add item to index page in %u/%u/%u",
			 node.spcNode, node.dbNode, node.relNode);
	}
}

<<<<<<< HEAD
void
=======
/*
 * Redo recompression of posting list.  Doing all the changes in-place is not
 * always possible, because it might require more space than we've on the page.
 * Instead, once modification is required we copy unprocessed tail of the page
 * into separately allocated chunk of memory for further reading original
 * versions of segments.  Thanks to that we don't bother about moving page data
 * in-place.
 */
static void
>>>>>>> 25180875
ginRedoRecompress(Page page, ginxlogRecompressDataLeaf *data)
{
	int			actionno;
	int			segno;
	GinPostingList *oldseg;
	Pointer		segmentend;
	char	   *walbuf;
	int			totalsize;
	Pointer		tailCopy = NULL;
	Pointer		writePtr;
	Pointer		segptr;

	/*
	 * If the page is in pre-9.4 format, convert to new format first.
	 */
	if (!GinPageIsCompressed(page))
	{
		ItemPointer uncompressed = (ItemPointer) GinDataPageGetData(page);
		int			nuncompressed = GinPageGetOpaque(page)->maxoff;
		int			npacked;

		/*
		 * Empty leaf pages are deleted as part of vacuum, but leftmost and
		 * rightmost pages are never deleted.  So, pg_upgrade'd from pre-9.4
		 * instances might contain empty leaf pages, and we need to handle
		 * them correctly.
		 */
		if (nuncompressed > 0)
		{
			GinPostingList *plist;

			plist = ginCompressPostingList(uncompressed, nuncompressed,
										   BLCKSZ, &npacked);
			totalsize = SizeOfGinPostingList(plist);

			Assert(npacked == nuncompressed);

			memcpy(GinDataLeafPageGetPostingList(page), plist, totalsize);
		}
		else
		{
			totalsize = 0;
		}

		GinDataPageSetDataSize(page, totalsize);
		GinPageSetCompressed(page);
		GinPageGetOpaque(page)->maxoff = InvalidOffsetNumber;
	}

	oldseg = GinDataLeafPageGetPostingList(page);
	writePtr = (Pointer) oldseg;
	segmentend = (Pointer) oldseg + GinDataLeafPageGetPostingListSize(page);
	segno = 0;

	walbuf = ((char *) data) + sizeof(ginxlogRecompressDataLeaf);
	for (actionno = 0; actionno < data->nactions; actionno++)
	{
		uint8		a_segno = *((uint8 *) (walbuf++));
		uint8		a_action = *((uint8 *) (walbuf++));
		GinPostingList *newseg = NULL;
		int			newsegsize = 0;
		ItemPointerData *items = NULL;
		uint16		nitems = 0;
		ItemPointerData *olditems;
		int			nolditems;
		ItemPointerData *newitems;
		int			nnewitems;
		int			segsize;

		/* Extract all the information we need from the WAL record */
		if (a_action == GIN_SEGMENT_INSERT ||
			a_action == GIN_SEGMENT_REPLACE)
		{
			newseg = (GinPostingList *) walbuf;
			newsegsize = SizeOfGinPostingList(newseg);
			walbuf += SHORTALIGN(newsegsize);
		}

		if (a_action == GIN_SEGMENT_ADDITEMS)
		{
			memcpy(&nitems, walbuf, sizeof(uint16));
			walbuf += sizeof(uint16);
			items = (ItemPointerData *) walbuf;
			walbuf += nitems * sizeof(ItemPointerData);
		}

		/* Skip to the segment that this action concerns */
		Assert(segno <= a_segno);
		while (segno < a_segno)
		{
			/*
			 * Once modification is started and page tail is copied, we've
			 * to copy unmodified segments.
			 */
			segsize = SizeOfGinPostingList(oldseg);
			if (tailCopy)
			{
				Assert(writePtr + segsize < PageGetSpecialPointer(page));
				memcpy(writePtr, (Pointer) oldseg, segsize);
			}
			writePtr += segsize;
			oldseg = GinNextPostingListSegment(oldseg);
			segno++;
		}

		/*
		 * ADDITEMS action is handled like REPLACE, but the new segment to
		 * replace the old one is reconstructed using the old segment from
		 * disk and the new items from the WAL record.
		 */
		if (a_action == GIN_SEGMENT_ADDITEMS)
		{
			int			npacked;

			olditems = ginPostingListDecode(oldseg, &nolditems);

			newitems = ginMergeItemPointers(items, nitems,
											olditems, nolditems,
											&nnewitems);
			Assert(nnewitems == nolditems + nitems);

			newseg = ginCompressPostingList(newitems, nnewitems,
											BLCKSZ, &npacked);
			Assert(npacked == nnewitems);

			newsegsize = SizeOfGinPostingList(newseg);
			a_action = GIN_SEGMENT_REPLACE;
		}

		segptr = (Pointer) oldseg;
		if (segptr != segmentend)
			segsize = SizeOfGinPostingList(oldseg);
		else
		{
			/*
			 * Positioned after the last existing segment. Only INSERTs
			 * expected here.
			 */
			Assert(a_action == GIN_SEGMENT_INSERT);
			segsize = 0;
		}

		/*
		 * We're about to start modification of the page.  So, copy tail of the
		 * page if it's not done already.
		 */
		if (!tailCopy && segptr != segmentend)
		{
			int tailSize = segmentend - segptr;

			tailCopy = (Pointer) palloc(tailSize);
			memcpy(tailCopy, segptr, tailSize);
			segptr = tailCopy;
			oldseg = (GinPostingList *) segptr;
			segmentend = segptr + tailSize;
		}

		switch (a_action)
		{
			case GIN_SEGMENT_DELETE:
				segptr += segsize;
				segno++;
				break;

			case GIN_SEGMENT_INSERT:
				/* copy the new segment in place */
				Assert(writePtr + newsegsize <= PageGetSpecialPointer(page));
				memcpy(writePtr, newseg, newsegsize);
				writePtr += newsegsize;
				break;

			case GIN_SEGMENT_REPLACE:
				/* copy the new version of segment in place */
				Assert(writePtr + newsegsize <= PageGetSpecialPointer(page));
				memcpy(writePtr, newseg, newsegsize);
				writePtr += newsegsize;
				segptr += segsize;
				segno++;
				break;

			default:
				elog(ERROR, "unexpected GIN leaf action: %u", a_action);
		}
		oldseg = (GinPostingList *) segptr;
	}

	/* Copy the rest of unmodified segments if any. */
	segptr = (Pointer) oldseg;
	if (segptr != segmentend && tailCopy)
	{
		int restSize = segmentend - segptr;

		Assert(writePtr + restSize <= PageGetSpecialPointer(page));
		memcpy(writePtr, segptr, restSize);
		writePtr += restSize;
	}

	totalsize = writePtr - (Pointer) GinDataLeafPageGetPostingList(page);
	GinDataPageSetDataSize(page, totalsize);
}

void
ginRedoInsertData(Buffer buffer, bool isLeaf, BlockNumber rightblkno, void *rdata)
{
	Page		page = BufferGetPage(buffer);

	if (isLeaf)
	{
		ginxlogRecompressDataLeaf *data = (ginxlogRecompressDataLeaf *) rdata;

		Assert(GinPageIsLeaf(page));

		ginRedoRecompress(page, data);
	}
	else
	{
		ginxlogInsertDataInternal *data = (ginxlogInsertDataInternal *) rdata;
		PostingItem *oldpitem;

		Assert(!GinPageIsLeaf(page));

		/* update link to right page after split */
		oldpitem = GinDataPageGetPostingItem(page, data->offset);
		PostingItemSetBlockNumber(oldpitem, rightblkno);

		GinDataPageAddPostingItem(page, &data->newitem, data->offset);
	}
}

static void
ginRedoInsert(XLogReaderState *record)
{
	XLogRecPtr	lsn = record->EndRecPtr;
	ginxlogInsert *data = (ginxlogInsert *) XLogRecGetData(record);
	Buffer		buffer;
#ifdef NOT_USED
	BlockNumber leftChildBlkno = InvalidBlockNumber;
#endif
	BlockNumber rightChildBlkno = InvalidBlockNumber;
	bool		isLeaf = (data->flags & GIN_INSERT_ISLEAF) != 0;

	/*
	 * First clear incomplete-split flag on child page if this finishes a
	 * split.
	 */
	if (!isLeaf)
	{
		char	   *payload = XLogRecGetData(record) + sizeof(ginxlogInsert);

#ifdef NOT_USED
		leftChildBlkno = BlockIdGetBlockNumber((BlockId) payload);
#endif
		payload += sizeof(BlockIdData);
		rightChildBlkno = BlockIdGetBlockNumber((BlockId) payload);
		payload += sizeof(BlockIdData);

		ginRedoClearIncompleteSplit(record, 1);
	}

	if (XLogReadBufferForRedo(record, 0, &buffer) == BLK_NEEDS_REDO)
	{
		Page		page = BufferGetPage(buffer);
		Size		len;
		char	   *payload = XLogRecGetBlockData(record, 0, &len);

		/* How to insert the payload is tree-type specific */
		if (data->flags & GIN_INSERT_ISDATA)
		{
			Assert(GinPageIsData(page));
			ginRedoInsertData(buffer, isLeaf, rightChildBlkno, payload);
		}
		else
		{
			Assert(!GinPageIsData(page));
			ginRedoInsertEntry(buffer, isLeaf, rightChildBlkno, payload);
		}

		PageSetLSN(page, lsn);
		MarkBufferDirty(buffer);
		polar_redo_set_buffer_oldest_lsn(buffer, record->ReadRecPtr);
	}
	if (BufferIsValid(buffer))
		UnlockReleaseBuffer(buffer);
}

static void
ginRedoSplit(XLogReaderState *record)
{
	ginxlogSplit *data = (ginxlogSplit *) XLogRecGetData(record);
	Buffer		lbuffer,
				rbuffer,
				rootbuf;
	bool		isLeaf = (data->flags & GIN_INSERT_ISLEAF) != 0;
	bool		isRoot = (data->flags & GIN_SPLIT_ROOT) != 0;

	/*
	 * First clear incomplete-split flag on child page if this finishes a
	 * split
	 */
	if (!isLeaf)
		ginRedoClearIncompleteSplit(record, 3);

	if (XLogReadBufferForRedo(record, 0, &lbuffer) != BLK_RESTORED)
		elog(ERROR, "GIN split record did not contain a full-page image of left page");

	if (XLogReadBufferForRedo(record, 1, &rbuffer) != BLK_RESTORED)
		elog(ERROR, "GIN split record did not contain a full-page image of right page");

	if (isRoot)
	{
		if (XLogReadBufferForRedo(record, 2, &rootbuf) != BLK_RESTORED)
			elog(ERROR, "GIN split record did not contain a full-page image of root page");
		UnlockReleaseBuffer(rootbuf);
	}

	UnlockReleaseBuffer(rbuffer);
	UnlockReleaseBuffer(lbuffer);
}

/*
 * VACUUM_PAGE record contains simply a full image of the page, similar to
 * an XLOG_FPI record.
 */
static void
ginRedoVacuumPage(XLogReaderState *record)
{
	Buffer		buffer;

	if (XLogReadBufferForRedo(record, 0, &buffer) != BLK_RESTORED)
	{
		elog(ERROR, "replay of gin entry tree page vacuum did not restore the page");
	}
	UnlockReleaseBuffer(buffer);
}

static void
ginRedoVacuumDataLeafPage(XLogReaderState *record)
{
	XLogRecPtr	lsn = record->EndRecPtr;
	Buffer		buffer;

	if (XLogReadBufferForRedo(record, 0, &buffer) == BLK_NEEDS_REDO)
	{
		Page		page = BufferGetPage(buffer);
		Size		len;
		ginxlogVacuumDataLeafPage *xlrec;

		xlrec = (ginxlogVacuumDataLeafPage *) XLogRecGetBlockData(record, 0, &len);

		Assert(GinPageIsLeaf(page));
		Assert(GinPageIsData(page));

		ginRedoRecompress(page, &xlrec->data);
		PageSetLSN(page, lsn);
		MarkBufferDirty(buffer);
		polar_redo_set_buffer_oldest_lsn(buffer, record->ReadRecPtr);
	}
	if (BufferIsValid(buffer))
		UnlockReleaseBuffer(buffer);
}

static void
ginRedoDeletePage(XLogReaderState *record)
{
	XLogRecPtr	lsn = record->EndRecPtr;
	ginxlogDeletePage *data = (ginxlogDeletePage *) XLogRecGetData(record);
	Buffer		dbuffer;
	Buffer		pbuffer;
	Buffer		lbuffer;
	Page		page;

	/*
	 * Lock left page first in order to prevent possible deadlock with
	 * ginStepRight().
	 */
	if (XLogReadBufferForRedo(record, 2, &lbuffer) == BLK_NEEDS_REDO)
	{
		page = BufferGetPage(lbuffer);
		Assert(GinPageIsData(page));
		GinPageGetOpaque(page)->rightlink = data->rightLink;
		PageSetLSN(page, lsn);
		MarkBufferDirty(lbuffer);
	}

	if (XLogReadBufferForRedo(record, 0, &dbuffer) == BLK_NEEDS_REDO)
	{
		page = BufferGetPage(dbuffer);
		Assert(GinPageIsData(page));
		GinPageSetDeleted(page);

		/*
		 * deleteXid field of ginxlogDeletePage was added during backpatching.
		 * But, non-backpatched instances will continue generate WAL without
		 * this field.  We should be able to correctly apply that.  We can
		 * distinguish new WAL records by size their data, because
		 * ginxlogDeletePage changes its size on both 32-bit and 64-bit
		 * platforms.
		 */
		StaticAssertStmt(sizeof(ginxlogDeletePage) !=
						 sizeof(ginxlogDeletePageOld),
						 "ginxlogDeletePage size should be changed "
						 "with addition of deleteXid field");
		Assert(XLogRecGetDataLen(record) == sizeof(ginxlogDeletePage) ||
			   XLogRecGetDataLen(record) == sizeof(ginxlogDeletePageOld));
		if (XLogRecGetDataLen(record) == sizeof(ginxlogDeletePage))
			GinPageSetDeleteXid(page, data->deleteXid);

		PageSetLSN(page, lsn);
		MarkBufferDirty(dbuffer);
		polar_redo_set_buffer_oldest_lsn(dbuffer, record->ReadRecPtr);
	}

	if (XLogReadBufferForRedo(record, 1, &pbuffer) == BLK_NEEDS_REDO)
	{
		page = BufferGetPage(pbuffer);
		Assert(GinPageIsData(page));
		Assert(!GinPageIsLeaf(page));
		GinPageDeletePostingItem(page, data->parentOffset);
		PageSetLSN(page, lsn);
		MarkBufferDirty(pbuffer);
		polar_redo_set_buffer_oldest_lsn(pbuffer, record->ReadRecPtr);
	}

<<<<<<< HEAD
	if (XLogReadBufferForRedo(record, 2, &lbuffer) == BLK_NEEDS_REDO)
	{
		page = BufferGetPage(lbuffer);
		Assert(GinPageIsData(page));
		GinPageGetOpaque(page)->rightlink = data->rightLink;
		PageSetLSN(page, lsn);
		MarkBufferDirty(lbuffer);
        polar_redo_set_buffer_oldest_lsn(lbuffer, record->ReadRecPtr);          
	}

=======
>>>>>>> 25180875
	if (BufferIsValid(lbuffer))
		UnlockReleaseBuffer(lbuffer);
	if (BufferIsValid(pbuffer))
		UnlockReleaseBuffer(pbuffer);
	if (BufferIsValid(dbuffer))
		UnlockReleaseBuffer(dbuffer);
}

static void
ginRedoUpdateMetapage(XLogReaderState *record)
{
	XLogRecPtr	lsn = record->EndRecPtr;
	ginxlogUpdateMeta *data = (ginxlogUpdateMeta *) XLogRecGetData(record);
	Buffer		metabuffer;
	Page		metapage;
	Buffer		buffer;

	/*
	 * Restore the metapage. This is essentially the same as a full-page
	 * image, so restore the metapage unconditionally without looking at the
	 * LSN, to avoid torn page hazards.
	 */
	metabuffer = XLogInitBufferForRedo(record, 0);
	Assert(BufferGetBlockNumber(metabuffer) == GIN_METAPAGE_BLKNO);
	metapage = BufferGetPage(metabuffer);

	GinInitMetabuffer(metabuffer);
	memcpy(GinPageGetMeta(metapage), &data->metadata, sizeof(GinMetaPageData));
	PageSetLSN(metapage, lsn);
	MarkBufferDirty(metabuffer);
	polar_redo_set_buffer_oldest_lsn(metabuffer, record->ReadRecPtr);

	if (data->ntuples > 0)
	{
		/*
		 * insert into tail page
		 */
		if (XLogReadBufferForRedo(record, 1, &buffer) == BLK_NEEDS_REDO)
		{
			Page		page = BufferGetPage(buffer);
			OffsetNumber off;
			int			i;
			Size		tupsize;
			char	   *payload;
			IndexTuple	tuples;
			Size		totaltupsize;

			payload = XLogRecGetBlockData(record, 1, &totaltupsize);
			tuples = (IndexTuple) payload;

			if (PageIsEmpty(page))
				off = FirstOffsetNumber;
			else
				off = OffsetNumberNext(PageGetMaxOffsetNumber(page));

			for (i = 0; i < data->ntuples; i++)
			{
				tupsize = IndexTupleSize(tuples);

				if (PageAddItem(page, (Item) tuples, tupsize, off,
								false, false) == InvalidOffsetNumber)
					elog(ERROR, "failed to add item to index page");

				tuples = (IndexTuple) (((char *) tuples) + tupsize);

				off++;
			}
			Assert(payload + totaltupsize == (char *) tuples);

			/*
			 * Increase counter of heap tuples
			 */
			GinPageGetOpaque(page)->maxoff++;

			PageSetLSN(page, lsn);
			MarkBufferDirty(buffer);
			polar_redo_set_buffer_oldest_lsn(buffer, record->ReadRecPtr);
		}
		if (BufferIsValid(buffer))
			UnlockReleaseBuffer(buffer);
	}
	else if (data->prevTail != InvalidBlockNumber)
	{
		/*
		 * New tail
		 */
		if (XLogReadBufferForRedo(record, 1, &buffer) == BLK_NEEDS_REDO)
		{
			Page		page = BufferGetPage(buffer);

			GinPageGetOpaque(page)->rightlink = data->newRightlink;

			PageSetLSN(page, lsn);
			MarkBufferDirty(buffer);
			polar_redo_set_buffer_oldest_lsn(buffer, record->ReadRecPtr);
		}
		if (BufferIsValid(buffer))
			UnlockReleaseBuffer(buffer);
	}

	UnlockReleaseBuffer(metabuffer);
}

static void
ginRedoInsertListPage(XLogReaderState *record)
{
	XLogRecPtr	lsn = record->EndRecPtr;
	ginxlogInsertListPage *data = (ginxlogInsertListPage *) XLogRecGetData(record);
	Buffer		buffer;
	Page		page;
	OffsetNumber l,
				off = FirstOffsetNumber;
	int			i,
				tupsize;
	char	   *payload;
	IndexTuple	tuples;
	Size		totaltupsize;

	/* We always re-initialize the page. */
	buffer = XLogInitBufferForRedo(record, 0);
	page = BufferGetPage(buffer);

	GinInitBuffer(buffer, GIN_LIST);
	GinPageGetOpaque(page)->rightlink = data->rightlink;
	if (data->rightlink == InvalidBlockNumber)
	{
		/* tail of sublist */
		GinPageSetFullRow(page);
		GinPageGetOpaque(page)->maxoff = 1;
	}
	else
	{
		GinPageGetOpaque(page)->maxoff = 0;
	}

	payload = XLogRecGetBlockData(record, 0, &totaltupsize);

	tuples = (IndexTuple) payload;
	for (i = 0; i < data->ntuples; i++)
	{
		tupsize = IndexTupleSize(tuples);

		l = PageAddItem(page, (Item) tuples, tupsize, off, false, false);

		if (l == InvalidOffsetNumber)
			elog(ERROR, "failed to add item to index page");

		tuples = (IndexTuple) (((char *) tuples) + tupsize);
		off++;
	}
	Assert((char *) tuples == payload + totaltupsize);

	PageSetLSN(page, lsn);
	MarkBufferDirty(buffer);
	polar_redo_set_buffer_oldest_lsn(buffer, record->ReadRecPtr);

	UnlockReleaseBuffer(buffer);
}

static void
ginRedoDeleteListPages(XLogReaderState *record)
{
	XLogRecPtr	lsn = record->EndRecPtr;
	ginxlogDeleteListPages *data = (ginxlogDeleteListPages *) XLogRecGetData(record);
	Buffer		metabuffer;
	Page		metapage;
	int			i;

	metabuffer = XLogInitBufferForRedo(record, 0);
	Assert(BufferGetBlockNumber(metabuffer) == GIN_METAPAGE_BLKNO);
	metapage = BufferGetPage(metabuffer);

	GinInitMetabuffer(metabuffer);

	memcpy(GinPageGetMeta(metapage), &data->metadata, sizeof(GinMetaPageData));
	PageSetLSN(metapage, lsn);
	MarkBufferDirty(metabuffer);
	polar_redo_set_buffer_oldest_lsn(metabuffer, record->ReadRecPtr);

	/*
	 * In normal operation, shiftList() takes exclusive lock on all the
	 * pages-to-be-deleted simultaneously.  During replay, however, it should
	 * be all right to lock them one at a time.  This is dependent on the fact
	 * that we are deleting pages from the head of the list, and that readers
	 * share-lock the next page before releasing the one they are on. So we
	 * cannot get past a reader that is on, or due to visit, any page we are
	 * going to delete.  New incoming readers will block behind our metapage
	 * lock and then see a fully updated page list.
	 *
	 * No full-page images are taken of the deleted pages. Instead, they are
	 * re-initialized as empty, deleted pages. Their right-links don't need to
	 * be preserved, because no new readers can see the pages, as explained
	 * above.
	 */
	for (i = 0; i < data->ndeleted; i++)
	{
		Buffer		buffer;
		Page		page;

		buffer = XLogInitBufferForRedo(record, i + 1);
		page = BufferGetPage(buffer);
		GinInitBuffer(buffer, GIN_DELETED);

		PageSetLSN(page, lsn);
		MarkBufferDirty(buffer);
		polar_redo_set_buffer_oldest_lsn(buffer, record->ReadRecPtr);

		UnlockReleaseBuffer(buffer);
	}
	UnlockReleaseBuffer(metabuffer);
}

void
gin_redo(XLogReaderState *record)
{
	uint8		info = XLogRecGetInfo(record) & ~XLR_INFO_MASK;
	MemoryContext oldCtx;

	/*
	 * GIN indexes do not require any conflict processing. NB: If we ever
	 * implement a similar optimization as we have in b-tree, and remove
	 * killed tuples outside VACUUM, we'll need to handle that here.
	 */

	oldCtx = MemoryContextSwitchTo(opCtx);
	switch (info)
	{
		case XLOG_GIN_CREATE_INDEX:
			ginRedoCreateIndex(record);
			break;
		case XLOG_GIN_CREATE_PTREE:
			ginRedoCreatePTree(record);
			break;
		case XLOG_GIN_INSERT:
			ginRedoInsert(record);
			break;
		case XLOG_GIN_SPLIT:
			ginRedoSplit(record);
			break;
		case XLOG_GIN_VACUUM_PAGE:
			ginRedoVacuumPage(record);
			break;
		case XLOG_GIN_VACUUM_DATA_LEAF_PAGE:
			ginRedoVacuumDataLeafPage(record);
			break;
		case XLOG_GIN_DELETE_PAGE:
			ginRedoDeletePage(record);
			break;
		case XLOG_GIN_UPDATE_META_PAGE:
			ginRedoUpdateMetapage(record);
			break;
		case XLOG_GIN_INSERT_LISTPAGE:
			ginRedoInsertListPage(record);
			break;
		case XLOG_GIN_DELETE_LISTPAGE:
			ginRedoDeleteListPages(record);
			break;
		default:
			elog(PANIC, "gin_redo: unknown op code %u", info);
	}
	MemoryContextSwitchTo(oldCtx);
	MemoryContextReset(opCtx);
}

void
gin_xlog_startup(void)
{
	opCtx = AllocSetContextCreate(CurrentMemoryContext,
								  "GIN recovery temporary context",
								  ALLOCSET_DEFAULT_SIZES);
}

void
gin_xlog_cleanup(void)
{
	MemoryContextDelete(opCtx);
	opCtx = NULL;
}

/*
 * Mask a GIN page before running consistency checks on it.
 */
void
gin_mask(char *pagedata, BlockNumber blkno)
{
	Page		page = (Page) pagedata;
	PageHeader	pagehdr = (PageHeader) page;
	GinPageOpaque opaque;

	mask_page_lsn_and_checksum(page);
	opaque = GinPageGetOpaque(page);

	mask_page_hint_bits(page);

	/*
	 * For a GIN_DELETED page, the page is initialized to empty.  Hence, mask
	 * the whole page content.  For other pages, mask the hole if pd_lower
	 * appears to have been set correctly.
	 */
	if (opaque->flags & GIN_DELETED)
		mask_page_content(page);
	else if (pagehdr->pd_lower > SizeOfPageHeaderData)
		mask_unused_space(page);
}<|MERGE_RESOLUTION|>--- conflicted
+++ resolved
@@ -139,9 +139,7 @@
 	}
 }
 
-<<<<<<< HEAD
 void
-=======
 /*
  * Redo recompression of posting list.  Doing all the changes in-place is not
  * always possible, because it might require more space than we've on the page.
@@ -151,7 +149,6 @@
  * in-place.
  */
 static void
->>>>>>> 25180875
 ginRedoRecompress(Page page, ginxlogRecompressDataLeaf *data)
 {
 	int			actionno;
@@ -575,7 +572,6 @@
 		polar_redo_set_buffer_oldest_lsn(pbuffer, record->ReadRecPtr);
 	}
 
-<<<<<<< HEAD
 	if (XLogReadBufferForRedo(record, 2, &lbuffer) == BLK_NEEDS_REDO)
 	{
 		page = BufferGetPage(lbuffer);
@@ -586,8 +582,6 @@
         polar_redo_set_buffer_oldest_lsn(lbuffer, record->ReadRecPtr);          
 	}
 
-=======
->>>>>>> 25180875
 	if (BufferIsValid(lbuffer))
 		UnlockReleaseBuffer(lbuffer);
 	if (BufferIsValid(pbuffer))
