<div align="center">

[![logo](doc/PolarDB-EN/pic/PolarDB_logo.png)](https://developer.aliyun.com/topic/polardb-for-pg)

# PolarDB for PostgreSQL

**A cloud-native database service independently developed by Alibaba Cloud**

[![official](https://img.shields.io/badge/official%20site-blueviolet?style=for-the-badge&logo=alibabacloud)](https://developer.aliyun.com/topic/polardb-for-pg)

[![github-actions](https://img.shields.io/github/workflow/status/ApsaraDB/PolarDB-for-PostgreSQL/Build%20and%20test%20PolarDB?style=for-the-badge&logo=githubactions)](https://github.com/ApsaraDB/PolarDB-for-PostgreSQL/actions/workflows/build-and-test.yml)
[![platform-centos](https://img.shields.io/badge/platform-CentOS-green?style=for-the-badge&logo=centos)](https://github.com/ApsaraDB/PolarDB-for-PostgreSQL/actions/workflows/build-and-test.yml)
[![platform-ubuntu](https://img.shields.io/badge/platform-Ubuntu-green?style=for-the-badge&logo=ubuntu)](https://github.com/ApsaraDB/PolarDB-for-PostgreSQL/actions/workflows/build-and-test.yml)
[![license](https://img.shields.io/badge/license-Apache--2.0-blue?style=for-the-badge&logo=apache)](doc/PolarDB-EN/LICENSE.txt)
[![github-issues](https://img.shields.io/github/issues/ApsaraDB/PolarDB-for-PostgreSQL?style=for-the-badge&logo=github)](https://GitHub.com/ApsaraDB/PolarDB-for-PostgreSQL/issues)
[![github-pullrequest](https://img.shields.io/github/issues-pr/ApsaraDB/PolarDB-for-PostgreSQL?style=for-the-badge&logo=github)](https://GitHub.com/ApsaraDB/PolarDB-for-PostgreSQL/pulls)
[![github-forks](https://img.shields.io/github/forks/ApsaraDB/PolarDB-for-PostgreSQL?style=for-the-badge&logo=github)](https://github.com/ApsaraDB/PolarDB-for-PostgreSQL/network/members)
[![github-stars](https://img.shields.io/github/stars/ApsaraDB/PolarDB-for-PostgreSQL?style=for-the-badge&logo=github)](https://github.com/ApsaraDB/PolarDB-for-PostgreSQL/stargazers)
[![github-contributors](https://img.shields.io/github/contributors/ApsaraDB/PolarDB-for-PostgreSQL?style=for-the-badge&logo=github)](https://github.com/ApsaraDB/PolarDB-for-PostgreSQL/graphs/contributors)

</div>

# Overview

![image.png](doc/PolarDB-EN/pic/1_polardb_architecture.png)

PolarDB PostgreSQL (hereafter simplified as PolarDB) is a cloud native database service independently developed by Alibaba Cloud. This service is 100% compatible with PostgreSQL and uses a shared-storage-based architecture in which computing is decoupled from storage. This service features flexible scalability, millisecond-level latency and hybrid transactional/analytical processing (HTAP) capabilities.

1. Flexible scalability: You can use the service to scale out a compute cluster or a storage cluster based on your business requirements.
    - If the computing power is insufficient, you can scale out only the compute cluster.
    - If the storage capacity or the storage I/O is insufficient, you can scale out a storage cluster without interrupting your service.
2. Millisecond-level latency:
    - Write-ahead logging (WAL) logs are stored in the shared storage. Only the metadata of WAL records is replicated from the read-write node to read-only nodes.
    - The *LogIndex* technology provided by PolarDB features two record replay modes: lazy replay and parallel replay. The technology can be used to minimize the record replication latency from the read-write node to read-only nodes.
3. HTAP: HTAP is implemented by using a shared-storage-based massively parallel processing (MPP) architecture. The architecture is used to accelerate online analytical processing (OLAP) queries in online transaction processing (OLTP) scenarios. PolarDB supports a complete suite of data types that are used in OLTP scenarios. PolarDB supports two computing engines that can process these types of data:
    - Standalone execution: processes OLTP queries that feature high concurrency.
    - Distributed execution: processes large OLAP queries.

PolarDB provides a wide range of innovative multi-model database capabilities to help you process, analyze, and search for different types of data, such as spatio-temporal, geographic information system (GIS), image, vector, and graph data.

Besides the **Shared-Storage** architecture mentioned above, PolarDB also supports depolyments in **Shared-Nothing** architecture. For more details, refer to [README](https://github.com/ApsaraDB/PolarDB-for-PostgreSQL/blob/distributed/README.md) in the **distributed** branch.

# Architecture and Roadmap

PolarDB uses a shared-storage-based architecture in which computing is decoupled from storage. The conventional shared-nothing architecture is changed to the shared-storage architecture. N copies of data in the compute cluster and N copies of data in the storage cluster are changed to N copies of data in the compute cluster and one copy of data in the storage cluster. The shared storage stores one copy of data, but the data states in memory are different. The WAL logs must be synchronized from the primary node to read-only nodes to ensure data consistency. In addition, when the primary node flushes dirty pages, it must be controlled to prevent the read-only nodes from reading future pages. Meanwhile, the read-only nodes must be prevented from reading the outdated pages that are not correctly replayed in memory. To resolve this issue, PolarDB provides the index structure *LogIndex* to maintain the page replay history. LogIndex can be used to synchronize data from the primary node to read-only nodes.

After computing is decoupled from storage, the I/O latency and throughput increase. When a single read-only node is used to process analytical queries, the CPUs, memory, and I/O of other read-only nodes and the large storage I/O bandwidth cannot be fully utilized. To resolve this issue, PolarDB provides the shared-storage-based MPP engine. The engine can use CPUs to accelerate analytical queries at SQL level and support a mix of OLAP workloads and OLTP workloads for HTAP.

For more information, see [Roadmap](doc/PolarDB-EN/Roadmap.md) and [Architecture](doc/PolarDB-EN/Architecture.md).

# Branch Introduction

20210901: The default branch of PolarDB switched to **main** on 20210901, which supports compute-storage-separation architecture. The “POLARDB_11_STABLE” is the stable branch which is based on PostgreSQL 11.9. The original **master** branch in the past has been switched to **distributed** branch, which supports distributed architecture of PolarDB.

# Documentation

- [Architecture Design](doc/PolarDB-EN/Architecture.md)
- [Roadmap](doc/PolarDB-EN/Roadmap.md)
- Features of PolarDB PostgreSQL 1.0
    - [Buffer Management](doc/PolarDB-EN/Buffer_Management.md)
    - [DDL Synchronization](doc/PolarDB-EN/DDL_Synchronization.md)
    - [LogIndex](doc/PolarDB-EN/LogIndex.md)
- DB Monitoring
- [PolarDB Stack](https://github.com/ApsaraDB/PolarDB-Stack-Operator/blob/master/README.md)
- PolarDB File System

# Quick Start with PolarDB

Three approaches are offered to quickly try out PolarDB: Alibaba Cloud service, deployment of instance based on local storage, and deployment of instance based on PolarDB Stack.

## Alibaba Cloud Service

Alibaba provides ApsaraDB for PolarDB PostgreSQL-Compatible Edition, which is a cloud-native relational database service compatible with PostgreSQL: [Official site](https://www.alibabacloud.com/product/polardb).

## Deploy Instance based on Local Storage

We provide a script which uses default configuration to compile PolarDB. This section describes how to fast deploy a PolarDB instance with storage on your local disks by this script.

**System Requirements**: CentOS 7.5 and above. The following setup steps are tested on CentOS 7.5. 

> **Note**: For the following steps, please use the same user. DO NOT use *root* user to create instances.

<<<<<<< HEAD
1. Download the source code of PolarDB from [here](https://github.com/ApsaraDB/PolarDB-for-PostgreSQL/tree/POLARDB_11_STABLE).
=======
1. Download the stable branch "POLARDB_11_STABLE" of PolarDB from [here](https://github.com/ApsaraDB/PolarDB-for-PostgreSQL/tree/POLARDB_11_STABLE).
>>>>>>> 1fefb60c
2. Install dependent packages:

    ```bash
    sudo yum install readline-devel zlib-devel perl-CPAN bison flex
    sudo cpan -fi Test::More IPC::Run
    ```
3. Select the coommand according to your actual needs to start deployment.
    - Run the following commands to compile the source code only, without creating any instance:

        ```bash
        ./polardb_build.sh --noinit
        ```
    - Run the following commands to compile the source code, and create an instance with one node (primary node). The port number is 5432.

        ```bash
        ./polardb_build.sh
        ```
    - Run the following commands to compile the source code, and create an instance with two nodes. The nodes include:
        - One primary node and the port number is 5432.
        - One read-only node and the port number is 5433.

        ```bash
        ./polardb_build.sh --withrep --repnum=1
        ```
    - Run the following commands to compile the source code, and create an instance with three nodes. The nodes include:
        - One primary node and the port number is 5432.
        - One read-only node and the port number is 5433.
        - One standby node (for standby database) and the port number is 5434.

        ```bash
        ./polardb_build.sh --withrep --repnum=1 --withstandby
        ```
    - Run the following commands to compile the source code, and create an instance with four nodes. The nodes include:
        - One primary node and the port number is 5432.
        - Two read-only nodes and the port numbers are 5433 and 5434.
        - One standby node (for standby database) and the port number is 5435.

        ```bash
        ./polardb_build.sh --withrep --repnum=2 --withstandby
        ```
4. After the deployment, refer to the followng steps to check and test the created instance to make sure it is deployed correctly.
    - Run the following commands to check the instance:

        ```bash
        $HOME/tmp_basedir_polardb_pg_1100_bld/bin/psql -p 5432 -c 'select version();'
        $HOME/tmp_basedir_polardb_pg_1100_bld/bin/psql -p 5432 -c 'select * from pg_replication_slots;'
        ```
    - Run the following commands to perform full regression test:

        ```bash
        ./polardb_build.sh --withrep --repnum=1 --withstandby -r-check-all -e -r-contrib -r-pl -r-external -r-installcheck-all
        ```

## Deploy Instance based on PolarDB Stack

PolarDB Stack is a PolarDB PaaS Software。It provides features for Database lifecycle。Through PolarDB Stack you can start up PolarDB-for-PostgreSQL kernel and PolarDB-FileSystem。

PolarDB Stack Architecture，[PolarDB Stack Document](https://github.com/ApsaraDB/PolarDB-Stack-Operator/blob/master/README.md)

![PolarDB Stack arch](doc/PolarDB-CN/pic/63-PolarDBStack-arch.png)

# Contributions

You are welcome to make contributions to PolarDB. We appreciate all the contributions. For more information about how to start development and pull requests, see [contributing](doc/PolarDB-EN/contributing.md).

# Software License

The released PolarDB code is based on the licenses of PostgreSQL code and Apache License 2.0. For more information about the license description, see [LICENSE](doc/PolarDB-EN/LICENSE.txt) and [NOTICE](doc/PolarDB-EN/NOTICE.txt).

# Acknowledgments

Some code and design ideas are based on other open source projects, such as PG-XC/XL (pgxc_ctl), TBase (Timestamp-based vacuum and MVCC), Greenplum and Citus (pg_cron). We thank the contributions of the preceding open source projects.

# Contact us

- PolarDB PostgreSQL at Slack: [https://app.slack.com/client/T023NM10KGE/C023VEMKS02](https://app.slack.com/client/T023NM10KGE/C023VEMKS02)
- Use the DingTalk application to scan the following QR code and join the DingTalk group for PolarDB technology promotion.

    ![polardb_group](doc/PolarDB-EN/pic/polardb_group.png)

---

Copyright © Alibaba Group, Inc.
<|MERGE_RESOLUTION|>--- conflicted
+++ resolved
@@ -80,11 +80,7 @@
 
 > **Note**: For the following steps, please use the same user. DO NOT use *root* user to create instances.
 
-<<<<<<< HEAD
-1. Download the source code of PolarDB from [here](https://github.com/ApsaraDB/PolarDB-for-PostgreSQL/tree/POLARDB_11_STABLE).
-=======
 1. Download the stable branch "POLARDB_11_STABLE" of PolarDB from [here](https://github.com/ApsaraDB/PolarDB-for-PostgreSQL/tree/POLARDB_11_STABLE).
->>>>>>> 1fefb60c
 2. Install dependent packages:
 
     ```bash
