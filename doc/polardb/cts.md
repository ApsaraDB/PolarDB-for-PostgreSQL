
## HLC, CTS and (Distributed) Snapshot Isolation

PolarDB for PG (or PolarDB for short) implements a multi-core scaling transaction processing system
and supports distributed transactions (upcoming) by using commit timestamp based MVCC.
The traditional PostgreSQL uses xid-based snapshot to provide transactional isolation
on top of MVCC which can introduce scaling bottleneck on many-core machines.
Specifically, each transaction snapshots the currently running transactions in the Proc-Array at its start 
by holding the Proc-Array lock. Meanwhile, the Proc-Array lock is acquired to clear a transaction at its end. 
The frequent use of the global Proc-Array lock in the critical path could lead to severe contention. 
For read-committed (RC) isolation, each snapshot is generated at the statement level which can further exacerbate the performance. 

To tackle this problem, PolarDB adopts the commit timestamp based MVCC for better
scalability. Specifically, each transaction assigns a start timestamp and commit timestamp
for each transaction when it starts and commits. The timestamps are monotonically increasing
to maintain transaction order for isolation. 

PolarDB implements a CTS (Commit Timestamp Store) which is carefully designed for scalability to store commit timestamps
and transaction status.
As being in critical path, PolarDB employs well-known concurrent data structures and lock-free algorithms for CTS to avoid scaling bottlenecks on multi-core machines.
Specifically, PolarDB avoids acquiring exclusive lock as far as possible when accessing the CTS buffers in memory.
Exclusive locking is needed only when a LRU replacement occurs. 
To parallelize LRU buffer replacement and flush, CTS adopts multi-lru structures for multi-core architectures.

As xid-based snapshots are removed for better performance, PolarDB implements CTS-based vacuum, hot-chain pruning and logical replication, etc. 
More interestingly, by using CTS PolarDB simplifies the snapshot building process of logical replication.
The original logical replication in PostgreSQL consists of four steps which is complex and is hard to understand and to reason its correctness. In contrast, the CTS based snapshot building undergoes only two steps and is significantly easier to understand
than the original one.

PolarDB designs a hybrid logical clock (HLC) to generate start and commit timestamps for transactions to maintain snapshot isolation (supporting RR and RC isolations). The adoption of HLC is to support decentralized distributed transaction management in our upcoming distributed shared-nothing PolarDB-PG. The HLC consists of a logical part (strictly increasing counter) and physical part. The logical part is used to track transaction order to ensure snapshot isolation while the physical part is used to generate freshness snapshots across different machines. The physical clock on each node can be synchronized by using NTP (Network Time Protocol) or PTP (Precision Time Protocol).
The PTP within a local area network can keep the maximum clock skew between any two machines as small as several microseconds.
The adoption of advanced PTP in a single data center can enable PolarDB-PG to provide strong external consistency across different nodes like Google Spanner. However, our upcoming open-sourced distributed version assumes machines being synchronized by NTP and only aims to guarantee snapshot isolation and internal consistency across nodes. A 64 bit HLC timestamp consists of 16 lowest bit logical counter, 48 higher bit physical time and 2 reserved bits. 

<<<<<<< HEAD
To maintain distributed snapshot isolation, PolarDB adopts HLC to generate snapshot start timestmap for each transaction on the coordinator node. To commit a distributed transaction, the coordinator uses 2PC, collects prepared HLC timestamps from all the participating nodes during the prepare phase and determines its commit timestamp by choosing the maximum timestamp from all the prepared timestamps.
=======
To maintain distributed snapshot isolation, PolarDB adopts HLC to generate snapshot start timestamp for each transaction on the coordinator node. To commit a distributed transaction, PolarDB uses 2PC, collects prepared HLC timestamps from all the participating nodes during the prepare phase and determines its commit timestamp by choosing the maximum timestamp from all the prepared timestamps.
>>>>>>> 42b1ab72
The hybrid logical clock on each node is updated using the arriving start and commit timestamps when a transaction accesses it, e.g., transaction begin and commit. PolarDB uses 2PC prepared wait mechanism to resolve causality ordering between transactions like
Google Percolator. The prepared status is maintained in CTS for fast access and is replaced with a commit timestamp when the prepared transaction commits. The HLC based distributed transaction will appear soon in our distributed shared-nothing version of PolarDB-PG.


___

Copyright © Alibaba Group, Inc.
<|MERGE_RESOLUTION|>--- conflicted
+++ resolved
@@ -31,13 +31,14 @@
 The PTP within a local area network can keep the maximum clock skew between any two machines as small as several microseconds.
 The adoption of advanced PTP in a single data center can enable PolarDB-PG to provide strong external consistency across different nodes like Google Spanner. However, our upcoming open-sourced distributed version assumes machines being synchronized by NTP and only aims to guarantee snapshot isolation and internal consistency across nodes. A 64 bit HLC timestamp consists of 16 lowest bit logical counter, 48 higher bit physical time and 2 reserved bits. 
 
-<<<<<<< HEAD
-To maintain distributed snapshot isolation, PolarDB adopts HLC to generate snapshot start timestmap for each transaction on the coordinator node. To commit a distributed transaction, the coordinator uses 2PC, collects prepared HLC timestamps from all the participating nodes during the prepare phase and determines its commit timestamp by choosing the maximum timestamp from all the prepared timestamps.
-=======
-To maintain distributed snapshot isolation, PolarDB adopts HLC to generate snapshot start timestamp for each transaction on the coordinator node. To commit a distributed transaction, PolarDB uses 2PC, collects prepared HLC timestamps from all the participating nodes during the prepare phase and determines its commit timestamp by choosing the maximum timestamp from all the prepared timestamps.
->>>>>>> 42b1ab72
-The hybrid logical clock on each node is updated using the arriving start and commit timestamps when a transaction accesses it, e.g., transaction begin and commit. PolarDB uses 2PC prepared wait mechanism to resolve causality ordering between transactions like
-Google Percolator. The prepared status is maintained in CTS for fast access and is replaced with a commit timestamp when the prepared transaction commits. The HLC based distributed transaction will appear soon in our distributed shared-nothing version of PolarDB-PG.
+To maintain distributed snapshot isolation, PolarDB adopts HLC to generate snapshot start timestamp for each transaction.
+Any node which accepts one transaction acts as its coordinator node to assign its start and commit timestamp. 
+To commit a distributed transaction, its coordinator uses two phase commit protocol (2PC), collects prepared HLC timestamps from all the participating nodes during the prepare phase and determines its commit timestamp by choosing the maximum timestamp from all the prepared timestamps. Finally, the commit timestamp is passed to all the participating nodes to commit the transaction.
+The hybrid logical clock on each node is updated using the arriving start and commit timestamps when a transaction accesses it, e.g., transaction begin and commit. 
+PolarDB uses 2PC prepared wait mechanism to resolve causality ordering between transactions like Google Percolator, i.e., 
+a MVCC scan must wait for one prepared transaction to complete when validating the visibility of its writes.
+The prepared status is maintained in CTS for fast access and is replaced with a commit timestamp when the prepared transaction commits. The HLC based distributed transaction will appear soon in our distributed shared-nothing version of PolarDB-PG.
+The main design goal of PolarDB is to provide scaling OLTP performance within each many-core machine and across many machines.
 
 
 ___
